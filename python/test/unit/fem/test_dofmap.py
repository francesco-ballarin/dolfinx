"""Unit tests for the fem interface"""

# Copyright (C) 2009-2018 Garth N. Wells
#
# This file is part of DOLFIN (https://www.fenicsproject.org)
#
# SPDX-License-Identifier:    LGPL-3.0-or-later

import sys

import numpy as np
import pytest

from dolfin import (UnitSquareMesh, UnitIntervalMesh, UnitCubeMesh, MPI, CellType,
<<<<<<< HEAD
                    VectorFunctionSpace, Constant, Function, Expression,
                    FunctionSpace, MixedElement, FiniteElement, VectorElement, Point,
                    Cells, SubDomain, DOLFIN_EPS, dof_to_vertex_map, vertex_to_dof_map)
from dolfin.cpp.common import IndexMap
=======
                    VectorFunctionSpace,
                    FunctionSpace, MixedElement, FiniteElement, VectorElement, Point,
                    Cells, SubDomain, DOLFIN_EPS)
>>>>>>> 273f13af
from dolfin_utils.test import fixture, skip_in_serial, skip_in_parallel, set_parameters_fixture

xfail = pytest.mark.xfail(strict=True)


@fixture
def mesh():
    return UnitSquareMesh(MPI.comm_world, 4, 4)


reorder_dofs = set_parameters_fixture("reorder_dofs_serial", [True, False])


@pytest.mark.skip
@pytest.mark.parametrize(
    'mesh_factory',
    [
        (UnitIntervalMesh, (
            MPI.comm_world,
            8,
        )),
        (UnitSquareMesh, (MPI.comm_world, 4, 4)),
        (UnitCubeMesh, (MPI.comm_world, 2, 2, 2)),
        # cell.contains(Point) does not work correctly
        # for quad/hex cells once it is fixed, this test will pass
        xfail((UnitSquareMesh,
               (MPI.comm_world, 4, 4, CellType.Type.quadrilateral))),
        xfail((UnitCubeMesh,
               (MPI.comm_world, 2, 2, 2, CellType.Type.hexahedron)))
    ])
def test_tabulate_all_coordinates(mesh_factory):
    func, args = mesh_factory
    mesh = func(*args)
    V = FunctionSpace(mesh, "Lagrange", 1)
    W0 = FiniteElement("Lagrange", mesh.ufl_cell(), 1)
    W1 = VectorElement("Lagrange", mesh.ufl_cell(), 1)
    W = FunctionSpace(mesh, W0 * W1)

    D = mesh.geometry.dim
    V_dofmap = V.dofmap()
    W_dofmap = W.dofmap()

    all_coords_V = V.tabulate_dof_coordinates()
    all_coords_W = W.tabulate_dof_coordinates()
    local_size_V = V_dofmap.ownership_range()[1] - V_dofmap.ownership_range()[0]
    local_size_W = W_dofmap.ownership_range()[1] - W_dofmap.ownership_range()[0]

    all_coords_V = all_coords_V.reshape(local_size_V, D)
    all_coords_W = all_coords_W.reshape(local_size_W, D)

    checked_V = [False] * local_size_V
    checked_W = [False] * local_size_W

    # Check that all coordinates are within the cell it should be
    for cell in Cells(mesh):
        dofs_V = V_dofmap.cell_dofs(cell.index())
        for di in dofs_V:
            if di >= local_size_V:
                continue
            assert cell.contains(Point(all_coords_V[di]))
            checked_V[di] = True

        dofs_W = W_dofmap.cell_dofs(cell.index())
        for di in dofs_W:
            if di >= local_size_W:
                continue
            assert cell.contains(Point(all_coords_W[di]))
            checked_W[di] = True

    # Assert that all dofs have been checked by the above
    assert all(checked_V)
    assert all(checked_W)


@pytest.mark.skip
@pytest.mark.parametrize(
    'mesh_factory', [(UnitSquareMesh, (MPI.comm_world, 4, 4)),
                     (UnitSquareMesh,
                      (MPI.comm_world, 4, 4, CellType.Type.quadrilateral))])
def test_tabulate_dofs(mesh_factory):
    func, args = mesh_factory
    mesh = func(*args)
    W0 = FiniteElement("Lagrange", mesh.ufl_cell(), 1)
    W1 = VectorElement("Lagrange", mesh.ufl_cell(), 1)
    W = FunctionSpace(mesh, W0 * W1)

    L0 = W.sub(0)
    L1 = W.sub(1)
    L01 = L1.sub(0)
    L11 = L1.sub(1)

    for i, cell in enumerate(Cells(mesh)):
        dofs0 = L0.dofmap().cell_dofs(cell.index())
        dofs1 = L01.dofmap().cell_dofs(cell.index())
        dofs2 = L11.dofmap().cell_dofs(cell.index())
        dofs3 = L1.dofmap().cell_dofs(cell.index())

        assert np.array_equal(dofs0, L0.dofmap().cell_dofs(i))
        assert np.array_equal(dofs1, L01.dofmap().cell_dofs(i))
        assert np.array_equal(dofs2, L11.dofmap().cell_dofs(i))
        assert np.array_equal(dofs3, L1.dofmap().cell_dofs(i))

        assert len(np.intersect1d(dofs0, dofs1)) == 0
        assert len(np.intersect1d(dofs0, dofs2)) == 0
        assert len(np.intersect1d(dofs1, dofs2)) == 0
        assert np.array_equal(np.append(dofs1, dofs2), dofs3)


@pytest.mark.skip
@pytest.mark.parametrize(
    'mesh_factory', [(UnitSquareMesh, (MPI.comm_world, 4, 4)),
                     (UnitSquareMesh,
                      (MPI.comm_world, 4, 4, CellType.Type.quadrilateral))])
def test_tabulate_coord_periodic(mesh_factory):
    class PeriodicBoundary2(SubDomain):
        def inside(self, x, on_boundary):
            return x[0] < DOLFIN_EPS

        def map(self, x, y):
            y[0] = x[0] - 1.0
            y[1] = x[1]

    # Create periodic boundary condition
    periodic_boundary = PeriodicBoundary2()

    func, args = mesh_factory
    mesh = func(*args)

    V = FiniteElement("Lagrange", mesh.ufl_cell(), 1)
    Q = VectorElement("Lagrange", mesh.ufl_cell(), 1)
    W = V * Q

    V = FunctionSpace(mesh, V, constrained_domain=periodic_boundary)
    W = FunctionSpace(mesh, W, constrained_domain=periodic_boundary)

    L0 = W.sub(0)
    L1 = W.sub(1)
    L01 = L1.sub(0)
    L11 = L1.sub(1)

    sdim = V.element().space_dimension()
    coord0 = np.zeros((sdim, 2), dtype="d")
    coord1 = np.zeros((sdim, 2), dtype="d")
    coord2 = np.zeros((sdim, 2), dtype="d")
    coord3 = np.zeros((sdim, 2), dtype="d")

    for cell in Cells(mesh):
        coord0 = V.element().tabulate_dof_coordinates(cell)
        coord1 = L0.element().tabulate_dof_coordinates(cell)
        coord2 = L01.element().tabulate_dof_coordinates(cell)
        coord3 = L11.element().tabulate_dof_coordinates(cell)
        coord4 = L1.element().tabulate_dof_coordinates(cell)

        assert (coord0 == coord1).all()
        assert (coord0 == coord2).all()
        assert (coord0 == coord3).all()
        assert (coord4[:sdim] == coord0).all()
        assert (coord4[sdim:] == coord0).all()


@pytest.mark.skip
@pytest.mark.parametrize(
    'mesh_factory', [(UnitSquareMesh, (MPI.comm_world, 5, 5)),
                     (UnitSquareMesh,
                      (MPI.comm_world, 5, 5, CellType.Type.quadrilateral))])
def test_tabulate_dofs_periodic(mesh_factory):
    class PeriodicBoundary2(SubDomain):
        def inside(self, x, on_boundary):
            return x[0] < DOLFIN_EPS

        def map(self, x, y):
            y[0] = x[0] - 1.0
            y[1] = x[1]

    func, args = mesh_factory
    mesh = func(*args)

    # Create periodic boundary
    periodic_boundary = PeriodicBoundary2()

    V = FiniteElement("Lagrange", mesh.ufl_cell(), 2)
    Q = VectorElement("Lagrange", mesh.ufl_cell(), 2)
    W = V * Q

    V = FunctionSpace(mesh, V, constrained_domain=periodic_boundary)
    Q = FunctionSpace(mesh, Q, constrained_domain=periodic_boundary)
    W = FunctionSpace(mesh, W, constrained_domain=periodic_boundary)

    L0 = W.sub(0)
    L1 = W.sub(1)
    L01 = L1.sub(0)
    L11 = L1.sub(1)

    # Check dimensions
    assert V.dim == 110
    assert Q.dim == 220
    assert L0.dim == V.dim
    assert L1.dim == Q.dim
    assert L01.dim == V.dim
    assert L11.dim == V.dim

    for i, cell in enumerate(Cells(mesh)):
        dofs0 = L0.dofmap().cell_dofs(cell.index())
        dofs1 = L01.dofmap().cell_dofs(cell.index())
        dofs2 = L11.dofmap().cell_dofs(cell.index())
        dofs3 = L1.dofmap().cell_dofs(cell.index())

        assert np.array_equal(dofs0, L0.dofmap().cell_dofs(i))
        assert np.array_equal(dofs1, L01.dofmap().cell_dofs(i))
        assert np.array_equal(dofs2, L11.dofmap().cell_dofs(i))
        assert np.array_equal(dofs3, L1.dofmap().cell_dofs(i))

        assert len(np.intersect1d(dofs0, dofs1)) == 0
        assert len(np.intersect1d(dofs0, dofs2)) == 0
        assert len(np.intersect1d(dofs1, dofs2)) == 0
        assert np.array_equal(np.append(dofs1, dofs2), dofs3)


@pytest.mark.skip
@pytest.mark.parametrize(
    'mesh_factory', [(UnitSquareMesh, (MPI.comm_world, 3, 3)),
                     (UnitSquareMesh,
                      (MPI.comm_world, 3, 3, CellType.Type.quadrilateral))])
def test_global_dof_builder(mesh_factory):
    func, args = mesh_factory
    mesh = func(*args)

    V = VectorElement("CG", mesh.ufl_cell(), 1)
    Q = FiniteElement("CG", mesh.ufl_cell(), 1)
    R = FiniteElement("R", mesh.ufl_cell(), 0)

    W = FunctionSpace(mesh, MixedElement([Q, Q, Q, R]))
    W = FunctionSpace(mesh, MixedElement([Q, Q, R, Q]))
    W = FunctionSpace(mesh, V * R)
    W = FunctionSpace(mesh, R * V)
    assert(W)


def test_entity_dofs(mesh):

    # Test that num entity dofs is correctly wrapped to
    # dolfin::DofMap
    V = FunctionSpace(mesh, "CG", 1)
    assert V.dofmap().num_entity_dofs(0) == 1
    assert V.dofmap().num_entity_dofs(1) == 0
    assert V.dofmap().num_entity_dofs(2) == 0

    V = VectorFunctionSpace(mesh, "CG", 1)
    assert V.dofmap().num_entity_dofs(0) == 2
    assert V.dofmap().num_entity_dofs(1) == 0
    assert V.dofmap().num_entity_dofs(2) == 0

    V = FunctionSpace(mesh, "CG", 2)
    assert V.dofmap().num_entity_dofs(0) == 1
    assert V.dofmap().num_entity_dofs(1) == 1
    assert V.dofmap().num_entity_dofs(2) == 0

    V = FunctionSpace(mesh, "CG", 3)
    assert V.dofmap().num_entity_dofs(0) == 1
    assert V.dofmap().num_entity_dofs(1) == 2
    assert V.dofmap().num_entity_dofs(2) == 1

    V = FunctionSpace(mesh, "DG", 0)
    assert V.dofmap().num_entity_dofs(0) == 0
    assert V.dofmap().num_entity_dofs(1) == 0
    assert V.dofmap().num_entity_dofs(2) == 1

    V = FunctionSpace(mesh, "DG", 1)
    assert V.dofmap().num_entity_dofs(0) == 0
    assert V.dofmap().num_entity_dofs(1) == 0
    assert V.dofmap().num_entity_dofs(2) == 3

    V = VectorFunctionSpace(mesh, "CG", 1)

    # Note this numbering is dependent on FFC and can change This test
    # is here just to check that we get correct numbers mapped from
    # ufc generated code to dolfin
    for i, cdofs in enumerate([[0, 3], [1, 4], [2, 5]]):
        dofs = V.dofmap().tabulate_entity_dofs(0, i)
        assert all(d == cd for d, cd in zip(dofs, cdofs))


@pytest.mark.skip
@skip_in_parallel
@pytest.mark.parametrize(
    'mesh_factory', [(UnitSquareMesh, (MPI.comm_world, 2, 2)),
                     (UnitSquareMesh,
                      (MPI.comm_world, 2, 2, CellType.Type.quadrilateral))])
def test_entity_closure_dofs(mesh_factory):
    func, args = mesh_factory
    mesh = func(*args)
    tdim = mesh.topology.dim

    for degree in (1, 2, 3):
        V = FunctionSpace(mesh, "CG", degree)
        for d in range(tdim + 1):
            covered = set()
            covered2 = set()
            all_entities = np.array(
                [entity for entity in range(mesh.num_entities(d))],
                dtype=np.uintp)
            for entity in all_entities:
                entities = np.array([entity], dtype=np.uintp)
                dofs_on_this_entity = V.dofmap().entity_dofs(mesh, d, entities)
                closure_dofs = V.dofmap().entity_closure_dofs(
                    mesh, d, entities)
                assert len(dofs_on_this_entity) == V.dofmap().num_entity_dofs(
                    d)
                assert len(dofs_on_this_entity) <= len(closure_dofs)
                covered.update(dofs_on_this_entity)
                covered2.update(closure_dofs)
            dofs_on_all_entities = V.dofmap().entity_dofs(
                mesh, d, all_entities)
            closure_dofs_on_all_entities = V.dofmap().entity_closure_dofs(
                mesh, d, all_entities)
            assert len(dofs_on_all_entities) == V.dofmap().num_entity_dofs(
                d) * mesh.num_entities(d)
            assert covered == set(dofs_on_all_entities)
            assert covered2 == set(closure_dofs_on_all_entities)
        d = tdim
        all_cells = np.array(
            [entity for entity in range(mesh.num_entities(d))], dtype=np.uintp)
        assert set(V.dofmap().entity_closure_dofs(mesh, d, all_cells)) == set(
            range(V.dim))


@pytest.mark.skip
def test_clear_sub_map_data_scalar(mesh):
    V = FunctionSpace(mesh, "CG", 2)
    with pytest.raises(ValueError):
        V.sub(1)

    V = VectorFunctionSpace(mesh, "CG", 2)
    V1 = V.sub(1)
    assert(V1)

    # Clean sub-map data
    V.dofmap().clear_sub_map_data()

    # Can still get previously computed map
    V1 = V.sub(1)

    # New sub-map should throw an error
    with pytest.raises(RuntimeError):
        V.sub(0)


@pytest.mark.skip
def test_clear_sub_map_data_vector(mesh):
    mesh = UnitSquareMesh(8, 8)
    P1 = FiniteElement("Lagrange", mesh.ufl_cell(), 1)
    W = FunctionSpace(mesh, P1 * P1)

    # Check block size
    assert W.dofmap().block_size() == 2

    W.dofmap().clear_sub_map_data()
    with pytest.raises(RuntimeError):
        W0 = W.sub(0)
        assert(W0)
    with pytest.raises(RuntimeError):
        W1 = W.sub(1)
        assert(W1)


@pytest.mark.skip
def test_block_size(mesh):
    meshes = [
        UnitSquareMesh(8, 8),
        UnitCubeMesh(4, 4, 4),
        UnitSquareMesh(8, 8, CellType.Type.quadrilateral),
        UnitCubeMesh(4, 4, 4, CellType.Type.hexahedron)
    ]
    for mesh in meshes:
        P2 = FiniteElement("Lagrange", mesh.ufl_cell(), 2)

        V = FunctionSpace(mesh, P2)
        assert V.dofmap().block_size() == 1

        V = FunctionSpace(mesh, P2 * P2)
        assert V.dofmap().block_size() == 2

        for i in range(1, 6):
            W = FunctionSpace(mesh, MixedElement(i * [P2]))
            assert W.dofmap().block_size() == i

        V = VectorFunctionSpace(mesh, "Lagrange", 2)
        assert V.dofmap().block_size() == mesh.geometry.dim


@pytest.mark.skip
def test_block_size_real(mesh):
    mesh = UnitIntervalMesh(12)
    V = FiniteElement('DG', mesh.ufl_cell(), 0)
    R = FiniteElement('R', mesh.ufl_cell(), 0)
    X = FunctionSpace(mesh, V * R)
    assert X.dofmap().block_size() == 1


@skip_in_serial
@pytest.mark.parametrize(
    'mesh_factory',
    [(UnitIntervalMesh, (MPI.comm_world, 8)),
     (UnitSquareMesh, (MPI.comm_world, 4, 4)),
     (UnitCubeMesh, (MPI.comm_world, 2, 2, 2)),
     (UnitSquareMesh, (MPI.comm_world, 4, 4, CellType.Type.quadrilateral)),
     (UnitCubeMesh, (MPI.comm_world, 2, 2, 2, CellType.Type.hexahedron))])
def test_mpi_dofmap_stats(mesh_factory):
    func, args = mesh_factory
    mesh = func(*args)

    V = FunctionSpace(mesh, "CG", 1)
    assert len(V.dofmap().shared_nodes()) > 0
    neighbours = V.dofmap().neighbours()
    for processes in V.dofmap().shared_nodes().values():
        for process in processes:
            assert process in neighbours

    for owner in V.dofmap().index_map().ghost_owners():
        assert owner in neighbours


@pytest.mark.skip
@pytest.mark.parametrize(
    'mesh_factory', [(UnitSquareMesh, (MPI.comm_world, 4, 4)),
                     (UnitSquareMesh,
                      (MPI.comm_world, 4, 4, CellType.Type.quadrilateral))])
def test_local_dimension(mesh_factory):
    func, args = mesh_factory
    mesh = func(*args)

    v = FiniteElement("Lagrange", mesh.ufl_cell(), 1)
    q = VectorElement("Lagrange", mesh.ufl_cell(), 1)
    w = v * q

    V = FunctionSpace(mesh, v)
    Q = FunctionSpace(mesh, q)
    W = FunctionSpace(mesh, w)

    for space in [V, Q, W]:
        dofmap = space.dofmap()
        local_to_global_map = dofmap.tabulate_local_to_global_dofs()
        ownership_range = dofmap.ownership_range()
        dim1 = dofmap.index_map().size_local()
        dim2 = dofmap.index_map().num_ghosts()
        assert dim1 == ownership_range[1] - ownership_range[0]
        assert dim1 + dim2 == local_to_global_map.size
        # with pytest.raises(RuntimeError):
        #    dofmap.index_map().size('foo')


# Failures in FFC on quads/hexes
xfail_ffc = pytest.mark.xfail(raises=Exception)


@skip_in_parallel
@pytest.mark.parametrize('space', [
    "FunctionSpace(UnitIntervalMesh(MPI.comm_world, 10),                                        'P', 1)",
    "FunctionSpace(UnitSquareMesh(MPI.comm_world, 6, 6, CellType.Type.triangle),                'P', 1)",
    "FunctionSpace(UnitCubeMesh(MPI.comm_world, 2, 2, 2, CellType.Type.tetrahedron),            'P', 1)",
    "FunctionSpace(UnitSquareMesh(MPI.comm_world, 6, 6, CellType.Type.quadrilateral),           'Q', 1)",
    "FunctionSpace(UnitCubeMesh(MPI.comm_world, 2, 2, 2, CellType.Type.hexahedron),             'Q', 1)",
    "FunctionSpace(UnitIntervalMesh(MPI.comm_world, 10),                                        'P', 2)",
    "FunctionSpace(UnitSquareMesh(MPI.comm_world, 6, 6, CellType.Type.triangle),                'P', 2)",
    "FunctionSpace(UnitCubeMesh(MPI.comm_world, 2, 2, 2, CellType.Type.tetrahedron),            'P', 2)",
    "FunctionSpace(UnitSquareMesh(MPI.comm_world, 6, 6, CellType.Type.quadrilateral),           'Q', 2)",
    "FunctionSpace(UnitCubeMesh(MPI.comm_world, 2, 2, 2, CellType.Type.hexahedron),             'Q', 2)",
    "FunctionSpace(UnitIntervalMesh(MPI.comm_world, 10),                                        'P', 3)",
    "FunctionSpace(UnitSquareMesh(MPI.comm_world, 6, 6, CellType.Type.triangle),                'P', 3)",
    "FunctionSpace(UnitCubeMesh(MPI.comm_world, 2, 2, 2, CellType.Type.tetrahedron),            'P', 3)",
    "FunctionSpace(UnitSquareMesh(MPI.comm_world, 6, 6, CellType.Type.quadrilateral),           'Q', 3)",
    "FunctionSpace(UnitCubeMesh(MPI.comm_world, 2, 2, 2, CellType.Type.hexahedron),             'Q', 3)",
    "FunctionSpace(UnitIntervalMesh(MPI.comm_world, 10),                                        'DP', 1)",
    "FunctionSpace(UnitSquareMesh(MPI.comm_world, 6, 6, CellType.Type.triangle),                'DP', 1)",
    "FunctionSpace(UnitCubeMesh(MPI.comm_world, 2, 2, 2, CellType.Type.tetrahedron),            'DP', 1)",
    "FunctionSpace(UnitSquareMesh(MPI.comm_world, 6, 6, CellType.Type.quadrilateral), 'DQ', 1)",
    "FunctionSpace(UnitCubeMesh(MPI.comm_world, 2, 2, 2, CellType.Type.hexahedron),   'DQ', 1)",
    "FunctionSpace(UnitIntervalMesh(MPI.comm_world, 10),                                        'DP', 2)",
    "FunctionSpace(UnitSquareMesh(MPI.comm_world, 6, 6, CellType.Type.triangle),                'DP', 2)",
    "FunctionSpace(UnitCubeMesh(MPI.comm_world, 2, 2, 2, CellType.Type.tetrahedron),            'DP', 2)",
    "FunctionSpace(UnitSquareMesh(MPI.comm_world, 6, 6, CellType.Type.quadrilateral), 'DQ', 2)",
    "FunctionSpace(UnitCubeMesh(MPI.comm_world, 2, 2, 2, CellType.Type.hexahedron),   'DQ', 2)",
    "FunctionSpace(UnitSquareMesh(MPI.comm_world, 6, 6, CellType.Type.triangle),                'N1curl', 1)",
    "FunctionSpace(UnitCubeMesh(MPI.comm_world, 2, 2, 2, CellType.Type.tetrahedron),            'N1curl', 1)",
    xfail_ffc(
        "FunctionSpace(UnitSquareMesh(MPI.comm_world, 6, 6, CellType.Type.quadrilateral), 'N1curl', 1)"
    ),
    xfail_ffc(
        "FunctionSpace(UnitCubeMesh(MPI.comm_world, 2, 2, 2, CellType.Type.hexahedron),   'N1curl', 1)"
    ),
    xfail_ffc(
        "FunctionSpace(UnitSquareMesh(MPI.comm_world, 6, 6, CellType.Type.triangle),                'N1curl', 2)"
    ),
    "FunctionSpace(UnitCubeMesh(MPI.comm_world, 2, 2, 2, CellType.Type.tetrahedron),            'N1curl', 2)",
    xfail_ffc(
        "FunctionSpace(UnitSquareMesh(MPI.comm_world, 6, 6, CellType.Type.quadrilateral), 'N1curl', 2)"
    ),
    xfail_ffc(
        "FunctionSpace(UnitCubeMesh(MPI.comm_world, 2, 2, 2, CellType.Type.hexahedron),   'N1curl', 2)"
    ),
    "FunctionSpace(UnitSquareMesh(MPI.comm_world, 6, 6, CellType.Type.triangle),                'RT', 1)",
    "FunctionSpace(UnitCubeMesh(MPI.comm_world, 2, 2, 2, CellType.Type.tetrahedron),            'RT', 1)",
    xfail_ffc(
        "FunctionSpace(UnitSquareMesh(MPI.comm_world, 6, 6, CellType.Type.quadrilateral), 'RT', 1)"
    ),
    xfail_ffc(
        "FunctionSpace(UnitCubeMesh(MPI.comm_world, 2, 2, 2, CellType.Type.hexahedron),   'RT', 1)"
    ),
])
def test_dofs_dim(space):
    """Test function GenericDofMap::dofs(mesh, dim)"""
    V = eval(space)
    dofmap = V.dofmap()
    mesh = V.mesh()
    for dim in range(0, mesh.topology.dim):
        edofs = dofmap.dofs(mesh, dim)
        num_mesh_entities = mesh.num_entities(dim)
        dofs_per_entity = dofmap.num_entity_dofs(dim)
        assert len(edofs) == dofs_per_entity * num_mesh_entities


@pytest.mark.skip
def test_readonly_view_local_to_global_unwoned(mesh):
    """Test that local_to_global_unwoned() returns readonly
    view into the data; in particular test lifetime of data
    owner"""
    V = FunctionSpace(mesh, "P", 1)
    dofmap = V.dofmap()
    index_map = dofmap.index_map()

    rc = sys.getrefcount(dofmap)
    l2gu = dofmap.local_to_global_unowned()
    assert sys.getrefcount(dofmap) == rc + 1 if l2gu.size else rc
    assert not l2gu.flags.writeable
    assert all(l2gu < V.dofmap().global_dimension())
    del l2gu
    assert sys.getrefcount(dofmap) == rc

    rc = sys.getrefcount(index_map)
    l2gu = index_map.local_to_global_unowned()
    assert sys.getrefcount(index_map) == rc + 1 if l2gu.size else rc
    assert not l2gu.flags.writeable
    assert all(l2gu < V.dofmap().global_dimension())
    del l2gu
    assert sys.getrefcount(index_map) == rc<|MERGE_RESOLUTION|>--- conflicted
+++ resolved
@@ -12,16 +12,9 @@
 import pytest
 
 from dolfin import (UnitSquareMesh, UnitIntervalMesh, UnitCubeMesh, MPI, CellType,
-<<<<<<< HEAD
-                    VectorFunctionSpace, Constant, Function, Expression,
-                    FunctionSpace, MixedElement, FiniteElement, VectorElement, Point,
-                    Cells, SubDomain, DOLFIN_EPS, dof_to_vertex_map, vertex_to_dof_map)
-from dolfin.cpp.common import IndexMap
-=======
                     VectorFunctionSpace,
                     FunctionSpace, MixedElement, FiniteElement, VectorElement, Point,
                     Cells, SubDomain, DOLFIN_EPS)
->>>>>>> 273f13af
 from dolfin_utils.test import fixture, skip_in_serial, skip_in_parallel, set_parameters_fixture
 
 xfail = pytest.mark.xfail(strict=True)
