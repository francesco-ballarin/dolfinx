# Copyright (C) 2006 Anders Logg
#
# This file is part of DOLFIN (https://www.fenicsproject.org)
#
# SPDX-License-Identifier:    LGPL-3.0-or-later

import sys

import numpy
import pytest

import dolfin
import FIAT
from math import sqrt
from dolfin import (MPI, RectangleMesh, BoxMesh, UnitIntervalMesh,
                    UnitSquareMesh, UnitCubeMesh, CellType, Vertex,
                    XDMFFile, Point, Cell, Cells, MeshFunction,
                    MeshEntity, MeshEntities, cpp)
<<<<<<< HEAD
from dolfin_utils.test import cd_tempdir, fixture, skip_in_parallel
=======
from dolfin_utils.test import cd_tempdir, fixture, skip_in_parallel  # noqa
>>>>>>> 273f13af


@fixture
def mesh1d():
    # Create 1D mesh with degenerate cell
    mesh1d = UnitIntervalMesh(MPI.comm_world, 4)
    mesh1d.geometry.points[4] = mesh1d.geometry.points[3]
    return mesh1d


@fixture
def mesh2d():
    # Create 2D mesh with one equilateral triangle
    mesh2d = RectangleMesh.create(
        MPI.comm_world, [Point(0, 0), Point(1, 1)], [1, 1],
        CellType.Type.triangle, cpp.mesh.GhostMode.none, 'left')
    mesh2d.geometry.points[3] += 0.5 * (sqrt(3.0) - 1.0)
    return mesh2d


@fixture
def mesh3d():
    # Create 3D mesh with regular tetrahedron and degenerate cells
    mesh3d = UnitCubeMesh(MPI.comm_world, 1, 1, 1)
    mesh3d.geometry.points[6][0] = 1.0
    mesh3d.geometry.points[3][1] = 0.0
    return mesh3d


@fixture
def c0(mesh3d):
    # Original tetrahedron from UnitCubeMesh(MPI.comm_world, 1, 1, 1)
    return Cell(mesh3d, 0)


@fixture
def c1(mesh3d):
    # Degenerate cell
    return Cell(mesh3d, 1)


@fixture
def c5(mesh3d):
    # Regular tetrahedron with edge sqrt(2)
    return Cell(mesh3d, 5)


@fixture
def interval():
    return UnitIntervalMesh(MPI.comm_world, 10)


@fixture
def square():
    return UnitSquareMesh(MPI.comm_world, 5, 5)


@fixture
def rectangle():
    return RectangleMesh.create(
        MPI.comm_world, [Point(0, 0), Point(2, 2)], [5, 5],
        CellType.Type.triangle, cpp.mesh.GhostMode.none)


@fixture
def cube():
    return UnitCubeMesh(MPI.comm_world, 3, 3, 3)


@fixture
def box():
    return BoxMesh.create(MPI.comm_world,
                          [Point(0, 0, 0), Point(2, 2, 2)], [2, 2, 5],
                          CellType.Type.tetrahedron, cpp.mesh.GhostMode.none)


@fixture
def mesh():
    return UnitSquareMesh(MPI.comm_world, 3, 3)


@fixture
def f(mesh):
    return MeshFunction('int', mesh, 0, 0)


def test_UFLCell(interval, square, rectangle, cube, box):
    import ufl
    assert ufl.interval == interval.ufl_cell()
    assert ufl.triangle == square.ufl_cell()
    assert ufl.triangle == rectangle.ufl_cell()
    assert ufl.tetrahedron == cube.ufl_cell()
    assert ufl.tetrahedron == box.ufl_cell()


def test_UFLDomain(interval, square, rectangle, cube, box):

    def _check_ufl_domain(mesh):
        domain = mesh.ufl_domain()
        assert mesh.geometry.dim == domain.geometric_dimension()
        assert mesh.topology.dim == domain.topological_dimension()
        assert mesh.ufl_cell() == domain.ufl_cell()
        assert mesh.id() == domain.ufl_id()

    _check_ufl_domain(interval)
    _check_ufl_domain(square)
    _check_ufl_domain(rectangle)
    _check_ufl_domain(cube)
    _check_ufl_domain(box)


# pygmsh is problematic in parallel because it uses subprocess to call
# gmsh. To be robust, it would need to call MPI 'spawn'.
@pytest.mark.skip(reason="pymsh calling gmsh fails in container (related to file creation)")
@skip_in_parallel
def test_mesh_construction_pygmsh():

    import pygmsh

    if MPI.rank(MPI.comm_world) == 0:
        geom = pygmsh.opencascade.Geometry()
        geom.add_ball([0.0, 0.0, 0.0], 1.0, char_length=0.2)
        points, cells, _, _, _ = pygmsh.generate_mesh(geom)
    else:
        points = numpy.zeros([0, 3])
        cells = {
            "tetra": numpy.zeros([0, 4], dtype=numpy.int64),
            "triangle": numpy.zeros([0, 3], dtype=numpy.int64),
            "line": numpy.zeros([0, 2], dtype=numpy.int64)
        }

    mesh = dolfin.cpp.mesh.Mesh(
        MPI.comm_world, dolfin.cpp.mesh.CellType.Type.tetrahedron, points,
        cells['tetra'], [], cpp.mesh.GhostMode.none)
    assert mesh.degree() == 1
    assert mesh.geometry.dim == 3
    assert mesh.topology.dim == 3

    mesh = dolfin.cpp.mesh.Mesh(MPI.comm_world,
                                dolfin.cpp.mesh.CellType.Type.triangle, points,
                                cells['triangle'], [], cpp.mesh.GhostMode.none)
    assert mesh.degree() == 1
    assert mesh.geometry.dim == 3
    assert mesh.topology.dim == 2

    mesh = dolfin.cpp.mesh.Mesh(MPI.comm_world,
                                dolfin.cpp.mesh.CellType.Type.interval, points,
                                cells['line'], [], cpp.mesh.GhostMode.none)
    assert mesh.degree() == 1
    assert mesh.geometry.dim == 3
    assert mesh.topology.dim == 1

    if MPI.rank(MPI.comm_world) == 0:
        print("Generate mesh")
        geom = pygmsh.opencascade.Geometry()
        geom.add_ball([0.0, 0.0, 0.0], 1.0, char_length=0.2)
        points, cells, _, _, _ = pygmsh.generate_mesh(geom, extra_gmsh_arguments=['-order', '2'])
        print("End Generate mesh", cells.keys())
    else:
        points = numpy.zeros([0, 3])
        cells = {
            "tetra10": numpy.zeros([0, 10], dtype=numpy.int64),
            "triangle6": numpy.zeros([0, 6], dtype=numpy.int64),
            "line3": numpy.zeros([0, 3], dtype=numpy.int64)
        }

    mesh = dolfin.cpp.mesh.Mesh(
        MPI.comm_world, dolfin.cpp.mesh.CellType.Type.tetrahedron, points,
        cells['tetra10'], [], cpp.mesh.GhostMode.none)
    assert mesh.degree() == 2
    assert mesh.geometry.dim == 3
    assert mesh.topology.dim == 3

    mesh = dolfin.cpp.mesh.Mesh(
        MPI.comm_world, dolfin.cpp.mesh.CellType.Type.triangle, points,
        cells['triangle6'], [], cpp.mesh.GhostMode.none)
    assert mesh.degree() == 2
    assert mesh.geometry.dim == 3
    assert mesh.topology.dim == 2


def test_UnitSquareMeshDistributed():
    """Create mesh of unit square."""
    mesh = UnitSquareMesh(MPI.comm_world, 5, 7)
    assert mesh.num_entities_global(0) == 48
    assert mesh.num_entities_global(2) == 70
    assert mesh.geometry.dim == 2


def test_UnitSquareMeshLocal():
    """Create mesh of unit square."""
    mesh = UnitSquareMesh(MPI.comm_self, 5, 7)
    assert mesh.num_vertices() == 48
    assert mesh.num_cells() == 70
    assert mesh.geometry.dim == 2


def test_UnitCubeMeshDistributed():
    """Create mesh of unit cube."""
    mesh = UnitCubeMesh(MPI.comm_world, 5, 7, 9)
    assert mesh.num_entities_global(0) == 480
    assert mesh.num_entities_global(3) == 1890
    assert mesh.geometry.dim == 3


def test_UnitCubeMeshLocal():
    """Create mesh of unit cube."""
    mesh = UnitCubeMesh(MPI.comm_self, 5, 7, 9)
    assert mesh.num_vertices() == 480
    assert mesh.num_cells() == 1890
    assert mesh.geometry.dim == 3


def test_UnitQuadMesh():
    mesh = UnitSquareMesh(MPI.comm_world, 5, 7, CellType.Type.quadrilateral)
    assert mesh.num_entities_global(0) == 48
    assert mesh.num_entities_global(2) == 35
    assert mesh.geometry.dim == 2


def test_UnitHexMesh():
    mesh = UnitCubeMesh(MPI.comm_world, 5, 7, 9, CellType.Type.hexahedron)
    assert mesh.num_entities_global(0) == 480
    assert mesh.num_entities_global(3) == 315
    assert mesh.geometry.dim == 3


@skip_in_parallel
def test_Assign(mesh, f):
    """Assign value of mesh function."""
    f = f
    f[3] = 10
    v = Vertex(mesh, 3)
    assert f[v] == 10


@skip_in_parallel  # noqa
def test_Write(cd_tempdir, f):
    """Construct and save a simple meshfunction."""
    f = f
    f[0] = 1
    f[1] = 2
    file = XDMFFile(f.mesh().mpi_comm(), "saved_mesh_function.xdmf")
    file.write(f, XDMFFile.Encoding.ASCII)


def test_hash():
    h1 = UnitSquareMesh(MPI.comm_world, 4, 4).hash()
    h2 = UnitSquareMesh(MPI.comm_world, 4, 5).hash()
    h3 = UnitSquareMesh(MPI.comm_world, 4, 4).hash()
    assert h1 == h3
    assert h1 != h2


@skip_in_parallel
def test_GetCoordinates():
    """Get coordinates of vertices"""
    mesh = UnitSquareMesh(MPI.comm_world, 5, 5)
    assert len(mesh.geometry.points) == 36


def test_GetCells():
    """Get cells of mesh"""
    mesh = UnitSquareMesh(MPI.comm_world, 5, 5)
    assert MPI.sum(mesh.mpi_comm(), len(mesh.cells())) == 50


@skip_in_parallel
def test_cell_inradius(c0, c1, c5):
    assert round(c0.inradius() - (3.0 - sqrt(3.0)) / 6.0, 7) == 0
    assert round(c1.inradius() - 0.0, 7) == 0
    assert round(c5.inradius() - sqrt(3.0) / 6.0, 7) == 0


@skip_in_parallel
def test_cell_circumradius(c0, c1, c5):
    from math import isnan
    assert round(c0.circumradius() - sqrt(3.0) / 2.0, 7) == 0
    # Implementation of diameter() does not work accurately
    # for degenerate cells - sometimes yields NaN
    assert isnan(c1.circumradius())
    assert round(c5.circumradius() - sqrt(3.0) / 2.0, 7) == 0


@skip_in_parallel
def test_cell_h(c0, c1, c5):
    assert round(c0.h() - sqrt(2.0), 7) == 0
    assert round(c1.h() - sqrt(2.0), 7) == 0
    assert round(c5.h() - sqrt(2.0), 7) == 0


@skip_in_parallel
def test_cell_radius_ratio(c0, c1, c5):
    assert round(c0.radius_ratio() - sqrt(3.0) + 1.0, 7) == 0
    assert round(c1.radius_ratio() - 0.0, 7) == 0
    assert round(c5.radius_ratio() - 1.0, 7) == 0


@skip_in_parallel
def xtest_hmin_hmax(mesh1d, mesh2d, mesh3d):
    assert round(mesh1d.hmin() - 0.0, 7) == 0
    assert round(mesh1d.hmax() - 0.25, 7) == 0
    assert round(mesh2d.hmin() - sqrt(2.0), 7) == 0
    assert round(mesh2d.hmax() - 2.0 * sqrt(6.0) / 3.0, 7) == 0
    # nans are not taken into account in hmax and hmin
    assert round(mesh3d.hmin() - sqrt(3.0), 7) == 0
    assert round(mesh3d.hmax() - sqrt(3.0), 7) == 0


@skip_in_parallel
def test_rmin_rmax(mesh1d, mesh2d, mesh3d):
    assert round(mesh1d.rmin() - 0.0, 7) == 0
    assert round(mesh1d.rmax() - 0.125, 7) == 0
    assert round(mesh2d.rmin() - 1.0 / (2.0 + sqrt(2.0)), 7) == 0
    assert round(mesh2d.rmax() - sqrt(6.0) / 6.0, 7) == 0
    assert round(mesh3d.rmin() - 0.0, 7) == 0
    assert round(mesh3d.rmax() - sqrt(3.0) / 6.0, 7) == 0


# - Facilities to run tests on combination of meshes

mesh_factories = [
    (UnitIntervalMesh, (
        MPI.comm_world,
        8,
    )),
    (UnitSquareMesh, (MPI.comm_world, 4, 4)),
    (UnitCubeMesh, (MPI.comm_world, 2, 2, 2)),
    (UnitSquareMesh, (MPI.comm_world, 4, 4, CellType.Type.quadrilateral)),
    (UnitCubeMesh, (MPI.comm_world, 2, 2, 2, CellType.Type.hexahedron)),
    # FIXME: Add mechanism for testing meshes coming from IO
]

mesh_factories_broken_shared_entities = [
    (UnitIntervalMesh, (
        MPI.comm_world,
        8,
    )),
    (UnitSquareMesh, (MPI.comm_world, 4, 4)),
    # FIXME: Problem in test_shared_entities
    (UnitCubeMesh, (MPI.comm_world, 2, 2, 2)),
    (UnitSquareMesh, (MPI.comm_world, 4, 4, CellType.Type.quadrilateral)),
    (UnitCubeMesh, (MPI.comm_world, 2, 2, 2, CellType.Type.hexahedron)),
]

# FIXME: Fix this xfail


def xfail_ghosted_quads_hexes(mesh_factory, ghost_mode):
    """Xfail when mesh_factory on quads/hexes uses
    shared_vertex mode. Needs implementing.
    """
    if mesh_factory in [UnitSquareMesh, UnitCubeMesh]:
        if ghost_mode == cpp.mesh.GhostMode.shared_vertex:
            pytest.xfail(reason="Missing functionality in '{}' with '' "
                         "mode".format(mesh_factory, ghost_mode))


@pytest.mark.parametrize('mesh_factory', mesh_factories_broken_shared_entities)
def test_shared_entities(mesh_factory):
    func, args = mesh_factory
    # xfail_ghosted_quads_hexes(func, ghost_mode)
    mesh = func(*args)
    dim = mesh.topology.dim

    # FIXME: Implement a proper test
    for shared_dim in range(dim + 1):
        # Initialise global indices (if not already)
        mesh.init_global(shared_dim)

        assert isinstance(mesh.topology.shared_entities(shared_dim), dict)
        assert isinstance(
            mesh.topology.global_indices(shared_dim), numpy.ndarray)

        if mesh.topology.have_shared_entities(shared_dim):
            for e in MeshEntities(mesh, shared_dim):
                sharing = e.sharing_processes()
                assert isinstance(sharing, set)
                assert (len(sharing) > 0) == e.is_shared()

        shared_entities = mesh.topology.shared_entities(shared_dim)

        # Check that sum(local-shared) = global count
        rank = MPI.rank(mesh.mpi_comm())
        ct = sum(1 for val in shared_entities.values() if list(val)[0] < rank)
        num_entities_global = MPI.sum(mesh.mpi_comm(),
                                      mesh.num_entities(shared_dim) - ct)

        assert num_entities_global == mesh.num_entities_global(shared_dim)


# Skipping test after removing mesh.order()
@pytest.mark.skip
@pytest.mark.parametrize('mesh_factory', mesh_factories)
def test_mesh_topology_against_fiat(mesh_factory, ghost_mode):
    """Test that mesh cells have topology matching to FIAT reference
    cell they were created from.
    """
    func, args = mesh_factory
    xfail_ghosted_quads_hexes(func, ghost_mode)
    mesh = func(*args)

    # Create FIAT cell
    cell_name = CellType.type2string(mesh.type().cell_type())
    fiat_cell = FIAT.ufc_cell(cell_name)

    # Initialize all mesh entities and connectivities
    mesh.init()

    for cell in Cells(mesh):
        # Get mesh-global (MPI-local) indices of cell vertices
        vertex_global_indices = cell.entities(0)

        # Loop over all dimensions of reference cell topology
        for d, d_topology in fiat_cell.get_topology().items():

            # Get entities of dimension d on the cell
            entities = cell.entities(d)
            if len(entities) == 0:  # Fixup for highest dimension
                entities = (cell.index(), )

            # Loop over all entities of fixed dimension d
            for entity_index, entity_topology in d_topology.items():

                # Check that entity vertices map to cell vertices in right order
                entity = MeshEntity(mesh, d, entities[entity_index])
                entity_vertices = entity.entities(0)
                assert all(vertex_global_indices[numpy.array(entity_topology)]
                           == entity_vertices)


def test_mesh_topology_reference():
    """Check that Mesh.topology returns a reference rather
    than copy"""
    mesh = UnitSquareMesh(MPI.comm_world, 4, 4)
    assert mesh.topology.id() == mesh.topology.id()


def test_mesh_topology_lifetime():
    """Check that lifetime of Mesh.topology is bound to
    underlying mesh object"""
    mesh = UnitSquareMesh(MPI.comm_world, 4, 4)

    rc = sys.getrefcount(mesh)
    topology = mesh.topology
    assert sys.getrefcount(mesh) == rc + 1
    del topology
    assert sys.getrefcount(mesh) == rc


def test_mesh_connectivity_lifetime():
    """Check that lifetime of MeshConnectivity is bound to
    underlying mesh topology object"""
    mesh = UnitSquareMesh(MPI.comm_world, 4, 4)
    mesh.init(1, 2)
    topology = mesh.topology

    # Refcount checks on the MeshConnectivity object
    rc = sys.getrefcount(topology)
    connectivity = topology.connectivity(1, 2)
    assert sys.getrefcount(topology) == rc + 1
    del connectivity
    assert sys.getrefcount(topology) == rc

    # Refcount checks on the returned connectivities array
    conn = topology.connectivity(1, 2)
    rc = sys.getrefcount(conn)
    cells = conn(0)
    assert sys.getrefcount(conn) == rc + 1
    del cells
    assert sys.getrefcount(conn) == rc<|MERGE_RESOLUTION|>--- conflicted
+++ resolved
@@ -16,11 +16,7 @@
                     UnitSquareMesh, UnitCubeMesh, CellType, Vertex,
                     XDMFFile, Point, Cell, Cells, MeshFunction,
                     MeshEntity, MeshEntities, cpp)
-<<<<<<< HEAD
-from dolfin_utils.test import cd_tempdir, fixture, skip_in_parallel
-=======
 from dolfin_utils.test import cd_tempdir, fixture, skip_in_parallel  # noqa
->>>>>>> 273f13af
 
 
 @fixture
