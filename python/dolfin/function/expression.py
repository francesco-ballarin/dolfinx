# -*- coding: utf-8 -*-
# Copyright (C) 2018 Michal Habera
#
# This file is part of DOLFIN (https://www.fenicsproject.org)
#
# SPDX-License-Identifier:    LGPL-3.0-or-later

<<<<<<< HEAD
from typing import Callable

import numpy
import numba
from petsc4py import PETSc


=======
>>>>>>> 4d47c03b
from dolfin import cpp


def numba_eval(func):
    """Decorator for JITable eval method

    Parameters
    ----------
    func: Callable(None, (numpy.array, numpy.array, numpy.array))
        Evaluate method to JIT.

    Returns
    -------
    Address of JITed method.
    """
    c_signature = numba.types.void(
        numba.types.CPointer(numba.typeof(PETSc.ScalarType())),
        numba.types.CPointer(numba.types.double),
        numba.types.CPointer(numba.types.int32),
        numba.types.intc, numba.types.intc, numba.types.intc,
        numba.types.intc)

    jitted_func = numba.jit(nopython=True)(func)

    @numba.cfunc(c_signature, nopython=True)
    def eval(values, x, cell_idx, num_points, value_size, gdim, num_cells):
        np_values = numba.carray(values, (num_points, value_size), dtype=numba.types.double)
        np_x = numba.carray(x, (num_points, gdim), dtype=numba.types.double)
        np_cell_idx = numba.carray(cell_idx, (num_cells,), dtype=numba.types.int32)

        jitted_func(np_values, np_x, np_cell_idx)

    return eval.address


class Expression(cpp.function.Expression):
    def __init__(self,
                 eval_func: int,
                 shape: tuple = ()):
        """Initialise Expression

        Initialises Expression from address of C function and value shape.

        Parameters
        ---------
        eval_func:
            Address of compiled C function.
            C function must accept the following sets of arguments:
            1. (values_p, x_p, cells_p, num_points, value_size, gdim, num_cells)
                `values_p` is a pointer to a row major 2D
                C-style array of `PetscScalar`. The array has shape=(number of points, value size)
                and has to be filled with custom values in the function body,
                `x_p` is a pointer to a row major C-style 2D
                array of `double`. The array has shape=(number of points, geometrical dimension)
                and represents array of points in physical space at which the Expression
                is being evaluated,
                `cells_p` is a pointer to a 1D C-style array of `int`. It is an array
                of indices of cells where points are evaluated. Value -1 represents
                cell-independent eval function,
                `num_points`,
                `value_size`,
                `gdim` geometrical dimension of point where expression is evaluated,
                `num_cells`
        shape: tuple
            Value shape
        """
        self.shape = shape
        # Without this, undefined behaviour might happen due pybind docs
        super().__init__(shape)
        self.set_eval(eval_func)<|MERGE_RESOLUTION|>--- conflicted
+++ resolved
@@ -5,16 +5,9 @@
 #
 # SPDX-License-Identifier:    LGPL-3.0-or-later
 
-<<<<<<< HEAD
-from typing import Callable
-
-import numpy
 import numba
 from petsc4py import PETSc
 
-
-=======
->>>>>>> 4d47c03b
 from dolfin import cpp
 
 
