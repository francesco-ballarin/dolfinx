--- conflicted
+++ resolved
@@ -5,12 +5,9 @@
 - Add std::abort to Python exception hook to avoid parallel deadlocks
 - Extend dof_to_vertex_map with unowned dofs, thus making dof_to_vertex_map
 	an inverse of vertex_to_dof_map
-<<<<<<< HEAD
 - Clean-up in PyDOLFIN function space design, issue #576
-=======
 - Deprecate MixedFunctionSpace and EnrichedFunctionSpace in favour of
 	initialization by suitable UFL element
->>>>>>> 6a529dda
 1.6.0 [2015-07-28]
 - Remove redundant pressure boundary condition in Stokes demos
 - Require Point in RectangleMesh and BoxMesh constructors
