// Copyright (C) 2009 Anders Logg and Ola Skavhaug.
// Licensed under the GNU LGPL Version 2.1.
//
// First added:  2009-02-09
// Last changed: 2009-02-12

#include "ODECollection.h"

using namespace dolfin;

//-----------------------------------------------------------------------------
ODECollection::ODECollection(ODE& ode, uint num_systems)
  : ode(ode), u(ode), num_systems(num_systems), states(0)
{
  message("Creating ODE collection of size %d x %d.", num_systems, ode.size());

  // Allocate state vectors
  states = new real[num_systems*ode.size()];
}
//-----------------------------------------------------------------------------
ODECollection::~ODECollection()
{
  delete [] states;
}
//-----------------------------------------------------------------------------
void ODECollection::solve(real t0, real t1)
{
<<<<<<< HEAD
  begin("Solving ODE collection on interval [%g, %g].", to_double(t0), to_double(t1));
=======
  begin("Solving ODE collection on interval [%g, %g].",
        to_double(t0), to_double(t1));
>>>>>>> cff1f742

  // Iterate over all ODE systems
  for (uint system = 0; system < num_systems; system++)
  {
    begin("Time-stepping ODE system number %d.", system);
    
    // Compute offset for ODE
    const uint offset = system*ode.size();

    // Copy initial state from state vector
    ode.set_state(states + offset);

    // Call user-defined update
    update(states + offset, t0, system);
    
    // Time-stepping
    ode.solve(u, t0, t1);

    // Copy final state to state vector
    ode.get_state(states + offset);

    end();
  }

  end();
}
//-----------------------------------------------------------------------------
void ODECollection::set_state(uint system, const real* u)
{
  const uint offset = system*ode.size();
  for (uint j = 0; j < ode.size(); j++)
    states[offset + j] = u[j];
}
//-----------------------------------------------------------------------------
void ODECollection::set_state(const real* u)
{
  for (uint j = 0; j < num_systems*ode.size(); j++)
    states[j] = u[j];
}
//-----------------------------------------------------------------------------
void ODECollection::get_state(uint system, real* u)
{
  const uint offset = system*ode.size();
  for (uint j = 0; j < ode.size(); j++)
    u[j] = states[offset + j];
}
//-----------------------------------------------------------------------------
void ODECollection::get_state(real* u)
{
  for (uint j = 0; j < num_systems*ode.size(); j++)
    u[j] = states[j];
}
//-----------------------------------------------------------------------------
void ODECollection::update(real* u, real t, uint system)
{
  // Do nothing
}
//-----------------------------------------------------------------------------<|MERGE_RESOLUTION|>--- conflicted
+++ resolved
@@ -25,12 +25,8 @@
 //-----------------------------------------------------------------------------
 void ODECollection::solve(real t0, real t1)
 {
-<<<<<<< HEAD
-  begin("Solving ODE collection on interval [%g, %g].", to_double(t0), to_double(t1));
-=======
   begin("Solving ODE collection on interval [%g, %g].",
         to_double(t0), to_double(t1));
->>>>>>> cff1f742
 
   // Iterate over all ODE systems
   for (uint system = 0; system < num_systems; system++)
