--- conflicted
+++ resolved
@@ -163,14 +163,10 @@
       // Set local facet (-1 means no local facet set)
       this->local_facet = local_facet;
 
-<<<<<<< HEAD
       // Set orientation
       this->orientation = cell.mesh().cell_orientations()[cell.index()];
-
-      const uint D = topological_dimension;
-=======
       const std::size_t D = topological_dimension;
->>>>>>> 07c8646d
+
       const MeshTopology& topology = cell.mesh().topology();
       for (std::size_t d = 0; d < D; ++d)
       {
