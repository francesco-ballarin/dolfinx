--- conflicted
+++ resolved
@@ -43,17 +43,7 @@
                                bool reset_sparsity,
                                bool add_values)
 {
-  // Extract boundary indicators (if any)
-<<<<<<< HEAD
-  MeshFunction<uint>* exterior_facet_domains
-    = a.mesh().data().mesh_function("exterior_facet_domains");
-=======
-   boost::shared_ptr<MeshFunction<unsigned int> > exterior_facet_domains
-    = a.mesh().data().mesh_function("exterior facet domains");
->>>>>>> 0ba489b2
-
-  // Assemble
-  assemble(A, a, 0, exterior_facet_domains.get(), 0, reset_sparsity, add_values);
+  assemble(A, a, 0, 0, 0, reset_sparsity, add_values);
 }
 //-----------------------------------------------------------------------------
 void OpenMpAssembler::assemble(GenericTensor& A,
@@ -260,7 +250,7 @@
   const ufc::exterior_facet_integral* facet_integral = ufc.exterior_facet_integrals[0].get();
 
   // Extract exterior (non shared) facets markers
-   boost::shared_ptr<const MeshFunction<unsigned int> > exterior_facets = mesh.data().mesh_function("exterior facets");
+  boost::shared_ptr<const MeshFunction<unsigned int> > exterior_facets = mesh.data().mesh_function("exterior facets");
 
   // Collect pointers to dof maps
   std::vector<const GenericDofMap*> dofmaps;
@@ -434,7 +424,7 @@
   assert(mesh.ordered());
 
   // Get interior facet directions (if any)
-   boost::shared_ptr<MeshFunction<unsigned int> > facet_orientation = mesh.data().mesh_function("facet orientation");
+  boost::shared_ptr<MeshFunction<unsigned int> > facet_orientation = mesh.data().mesh_function("facet orientation");
   if (facet_orientation && facet_orientation->dim() != mesh.topology().dim() - 1)
   {
     error("Expecting facet orientation to be defined on facets (not dimension %d).",
