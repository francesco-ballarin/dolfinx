--- conflicted
+++ resolved
@@ -16,15 +16,10 @@
 // along with DOLFIN. If not, see <http://www.gnu.org/licenses/>.
 //
 // First added:  2013-02-15
-// Last changed: 2014-02-25
+// Last changed: 2014-03-05
 
 #include <sstream>
-<<<<<<< HEAD
-#include <boost/shared_ptr.hpp>
-=======
 #include <memory>
-#include <dolfin/function/FunctionAXPY.h>
->>>>>>> ed6f4c5a
 #include <dolfin/log/log.h>
 
 #include "MultiStageScheme.h"
@@ -33,13 +28,12 @@
 
 //-----------------------------------------------------------------------------
 MultiStageScheme::MultiStageScheme(
-<<<<<<< HEAD
-    std::vector<std::vector<boost::shared_ptr<const Form> > > stage_forms, 
-    boost::shared_ptr<const Form> last_stage, 
-    std::vector<boost::shared_ptr<Function> > stage_solutions,
-    boost::shared_ptr<Function> u, 
-    boost::shared_ptr<Constant> t, 
-    boost::shared_ptr<Constant> dt,
+    std::vector<std::vector<std::shared_ptr<const Form> > > stage_forms, 
+    std::shared_ptr<const Form> last_stage, 
+    std::vector<std::shared_ptr<Function> > stage_solutions,
+    std::shared_ptr<Function> u, 
+    std::shared_ptr<Constant> t, 
+    std::shared_ptr<Constant> dt,
     std::vector<double> dt_stage_offset, 
     std::vector<int> jacobian_indices,
     unsigned int order,
@@ -49,34 +43,17 @@
   _stage_solutions(stage_solutions), _u(u), _t(t), _dt(dt), 
   _dt_stage_offset(dt_stage_offset), _jacobian_indices(jacobian_indices), 
   _order(order), _implicit(false), _human_form(human_form)
-=======
-  std::vector<std::vector<std::shared_ptr<const Form> > > stage_forms,
-  const FunctionAXPY& last_stage,
-  std::vector<std::shared_ptr<Function> > stage_solutions,
-  std::shared_ptr<Function> u,
-  std::shared_ptr<Constant> t,
-  std::shared_ptr<Constant> dt,
-  std::vector<double> dt_stage_offset,
-  unsigned int order,
-  const std::string name,
-  const std::string human_form)
-  :  Variable(name, ""), _stage_forms(stage_forms), _last_stage(last_stage),
-     _stage_solutions(stage_solutions), _u(u), _t(t), _dt(dt),
-  _dt_stage_offset(dt_stage_offset), _order(order), _implicit(false),
-  _human_form(human_form)
->>>>>>> ed6f4c5a
 {
   _check_arguments();
 }
 //-----------------------------------------------------------------------------
 MultiStageScheme::MultiStageScheme(
-<<<<<<< HEAD
-    std::vector<std::vector<boost::shared_ptr<const Form> > > stage_forms, 
-    boost::shared_ptr<const Form> last_stage, 
-    std::vector<boost::shared_ptr<Function> > stage_solutions,
-    boost::shared_ptr<Function> u, 
-    boost::shared_ptr<Constant> t, 
-    boost::shared_ptr<Constant> dt,
+    std::vector<std::vector<std::shared_ptr<const Form> > > stage_forms, 
+    std::shared_ptr<const Form> last_stage, 
+    std::vector<std::shared_ptr<Function> > stage_solutions,
+    std::shared_ptr<Function> u, 
+    std::shared_ptr<Constant> t, 
+    std::shared_ptr<Constant> dt,
     std::vector<double> dt_stage_offset, 
     std::vector<int> jacobian_indices,
     unsigned int order,
@@ -87,24 +64,6 @@
   _stage_solutions(stage_solutions), _u(u), _t(t), _dt(dt), 
   _dt_stage_offset(dt_stage_offset), _jacobian_indices(jacobian_indices), 
   _order(order), _implicit(false), _human_form(human_form), _bcs(bcs)
-=======
-  std::vector<std::vector<std::shared_ptr<const Form> > > stage_forms,
-  const FunctionAXPY& last_stage,
-  std::vector<std::shared_ptr<Function> > stage_solutions,
-  std::shared_ptr<Function> u,
-  std::shared_ptr<Constant> t,
-  std::shared_ptr<Constant> dt,
-  std::vector<double> dt_stage_offset,
-  unsigned int order,
-  const std::string name,
-  const std::string human_form,
-  std::vector<const DirichletBC* > bcs)
-  : Variable(name, ""), _stage_forms(stage_forms), _last_stage(last_stage),
-  _stage_solutions(stage_solutions), _u(u), _t(t), _dt(dt),
-  _dt_stage_offset(dt_stage_offset), _order(order), _implicit(false),
-  _human_form(human_form),
-  _bcs(bcs)
->>>>>>> ed6f4c5a
 {
   _check_arguments();
 }
@@ -115,7 +74,7 @@
   return _stage_forms;
 }
 //-----------------------------------------------------------------------------
-boost::shared_ptr<const Form> MultiStageScheme::last_stage()
+std::shared_ptr<const Form> MultiStageScheme::last_stage()
 {
   return _last_stage;
 }
