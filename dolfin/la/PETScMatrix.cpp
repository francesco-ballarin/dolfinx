--- conflicted
+++ resolved
@@ -23,7 +23,7 @@
 // Modified by Jan Blechta 2013
 //
 // First added:  2004
-// Last changed: 2013-02-19
+// Last changed: 2012-03-15
 
 #ifdef HAS_PETSC
 
@@ -212,7 +212,7 @@
     const std::vector<PetscInt> _num_nonzeros_off_diagonal(num_nonzeros_off_diagonal.begin(),
                                                            num_nonzeros_off_diagonal.end());
     MatMPIAIJSetPreallocation(*_A, 0, _num_nonzeros_diagonal.data(),
-                                  0, _num_nonzeros_off_diagonal.data());
+                                   0, _num_nonzeros_off_diagonal.data());
   }
 
   // Set some options
@@ -322,13 +322,9 @@
   PetscErrorCode ierr;
   IS is = 0;
   PetscScalar one = 1.0;
-<<<<<<< HEAD
-  ISCreateGeneral(PETSC_COMM_SELF, m, rows, PETSC_COPY_VALUES, &is);
-  MatZeroRowsIS(*_A, is, one, NULL, NULL);
-=======
   const PetscInt _m = m;
   ISCreateGeneral(PETSC_COMM_SELF, _m, rows, PETSC_COPY_VALUES, &is);
-  ierr = MatZeroRowsIS(*A, is, one, NULL, NULL);
+  ierr = MatZeroRowsIS(*_A, is, one, NULL, NULL);
   if (ierr == PETSC_ERR_ARG_WRONGSTATE)
   {
     dolfin_error("PETScMatrix.cpp",
@@ -336,7 +332,6 @@
                  "some diagonal elements not preallocated "
                  "(try assembler option keep_diagonal)");
   }
->>>>>>> 2af0daae
   ISDestroy(&is);
 }
 //-----------------------------------------------------------------------------
