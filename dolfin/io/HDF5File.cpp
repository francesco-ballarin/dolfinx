// Copyright (C) 2012 Chris N Richardson
//
// This file is part of DOLFIN.
//
// DOLFIN is free software: you can redistribute it and/or modify
// it under the terms of the GNU Lesser General Public License as published by
// the Free Software Foundation, either version 3 of the License, or
// (at your option) any later version.
//
// DOLFIN is distributed in the hope that it will be useful,
// but WITHOUT ANY WARRANTY; without even the implied warranty of
// MERCHANTABILITY or FITNESS FOR A PARTICULAR PURPOSE. See the
// GNU Lesser General Public License for more details.
//
// You should have received a copy of the GNU Lesser General Public License
// along with DOLFIN. If not, see <http://www.gnu.org/licenses/>.
//
// Modified by Garth N. Wells, 2012

#ifdef HAS_HDF5

#include <cstdio>
#include <fstream>
#include <iomanip>
#include <iostream>
#include <string>
#include <boost/unordered_map.hpp>
#include <boost/filesystem.hpp>
#include <boost/multi_array.hpp>

#include <dolfin/common/constants.h>
#include <dolfin/common/MPI.h>
#include <dolfin/common/NoDeleter.h>
#include <dolfin/common/Timer.h>
#include <dolfin/fem/GenericDofMap.h>
#include <dolfin/function/Function.h>
#include <dolfin/function/FunctionSpace.h>
#include <dolfin/la/GenericVector.h>
#include <dolfin/log/log.h>
#include <dolfin/mesh/Cell.h>
#include <dolfin/mesh/LocalMeshData.h>
#include <dolfin/mesh/Mesh.h>
#include <dolfin/mesh/MeshEditor.h>
#include <dolfin/mesh/MeshPartitioning.h>
#include <dolfin/mesh/MeshEntityIterator.h>
#include <dolfin/mesh/MeshFunction.h>
#include <dolfin/mesh/MeshValueCollection.h>
#include <dolfin/mesh/Vertex.h>
#include "HDF5Attribute.h"
#include "HDF5Interface.h"
#include "HDF5Utility.h"
#include "HDF5File.h"

using namespace dolfin;

//-----------------------------------------------------------------------------
HDF5File::HDF5File(MPI_Comm comm, const std::string filename,
                   const std::string file_mode)
  : hdf5_file_open(false), hdf5_file_id(0), _mpi_comm(comm)
{
  // HDF5 chunking
  parameters.add("chunking", false);

  // Create directory if required (create on rank 0)
  if (MPI::rank(_mpi_comm) == 0)
  {
    const boost::filesystem::path path(filename);
    if (path.has_parent_path()
        && !boost::filesystem::is_directory(path.parent_path()))
    {
      boost::filesystem::create_directories(path.parent_path());
      if (!boost::filesystem::is_directory(path.parent_path()))
      {
        dolfin_error("HDF5File.cpp",
                     "open file",
                     "Could not create directory \"%s\"",
                     path.parent_path().string().c_str());
      }
    }
  }

  // Wait until directory has been created
  MPI::barrier(_mpi_comm);

  // Open HDF5 file
  const bool mpi_io = MPI::size(_mpi_comm) > 1 ? true : false;
  hdf5_file_id = HDF5Interface::open_file(_mpi_comm, filename, file_mode,
                                          mpi_io);
  hdf5_file_open = true;
}
//-----------------------------------------------------------------------------
HDF5File::~HDF5File()
{
  close();
}
//-----------------------------------------------------------------------------
void HDF5File::close()
{
  // Close HDF5 file
  if (hdf5_file_open)
    HDF5Interface::close_file(hdf5_file_id);
  hdf5_file_open = false;
}
//-----------------------------------------------------------------------------
void HDF5File::flush()
{
  dolfin_assert(hdf5_file_open);
  HDF5Interface::flush_file(hdf5_file_id);
}
//-----------------------------------------------------------------------------
void HDF5File::write(const std::vector<Point>& points,
                     const std::string dataset_name)
{
  dolfin_assert(points.size() > 0);
  dolfin_assert(hdf5_file_open);

  // Get number of points (global)
  std::size_t num_points_global = MPI::sum(_mpi_comm, points.size());

  // Data set name
  const std::string coord_dataset =  dataset_name + "/coordinates";

  // Pack data
  const std::size_t n = points.size();
  std::vector<double> x(3*n);
  for (std::size_t i = 0; i< n; ++i)
    for (std::size_t j = 0; j < 3; ++j)
      x[3*i + j] = points[i][j];

  // Write data to file
  //  const bool chunking = parameters["chunking"];
  std::vector<std::size_t> global_size(2);
  global_size[0] = num_points_global;
  global_size[1] = 3;

  const bool mpi_io = MPI::size(_mpi_comm) > 1 ? true : false;
  write_data(coord_dataset, x, global_size, mpi_io);
}
//-----------------------------------------------------------------------------
void HDF5File::write(const std::vector<double>& values,
                     const std::string dataset_name)
{
  std::vector<std::size_t> global_size(1, MPI::sum(_mpi_comm, values.size()));
  const bool mpi_io = MPI::size(_mpi_comm) > 1 ? true : false;
  write_data(dataset_name, values, global_size, mpi_io);
}
//-----------------------------------------------------------------------------
void HDF5File::write(const GenericVector& x, const std::string dataset_name)
{
  dolfin_assert(x.size() > 0);
  dolfin_assert(hdf5_file_open);

  // Get all local data
  std::vector<double> local_data;
  x.get_local(local_data);

  // Write data to file
  std::pair<std::size_t, std::size_t> local_range = x.local_range();
  const bool chunking = parameters["chunking"];
  const std::vector<std::size_t> global_size(1, x.size());
  const bool mpi_io = MPI::size(_mpi_comm) > 1 ? true : false;
  HDF5Interface::write_dataset(hdf5_file_id, dataset_name, local_data,
                               local_range, global_size, mpi_io, chunking);

  // Add partitioning attribute to dataset
  std::vector<std::size_t> partitions;
  std::vector<std::size_t> local_range_first(1, local_range.first);
  MPI::gather(_mpi_comm, local_range_first, partitions);
  MPI::broadcast(_mpi_comm, partitions);

  HDF5Interface::add_attribute(hdf5_file_id, dataset_name, "partition",
                               partitions);
}
//-----------------------------------------------------------------------------
void HDF5File::read(GenericVector& x, const std::string dataset_name,
                    const bool use_partition_from_file) const
{
  dolfin_assert(hdf5_file_open);

  // Check for data set exists
  if (!HDF5Interface::has_dataset(hdf5_file_id, dataset_name))
    dolfin_error("HDF5File.cpp",
                 "read vector from file",
                 "Data set with name \"%s\" does not exist",
                 dataset_name.c_str());

  // Get dataset rank
  const std::size_t rank = HDF5Interface::dataset_rank(hdf5_file_id,
                                                       dataset_name);

  if (rank != 1)
    warning("Reading non-scalar data in HDF5 Vector");

  // Get global dataset size
  const std::vector<std::size_t> data_size
      = HDF5Interface::get_dataset_size(hdf5_file_id, dataset_name);

  // Check that rank is 1 or 2
  dolfin_assert(data_size.size() == 1
                or (data_size.size() == 2 and data_size[1] == 1));

  // Check input vector, and re-size if not already sized
  if (x.empty())
  {
    // Initialize vector
    if (use_partition_from_file)
    {
      // Get partition from file
      std::vector<std::size_t> partitions;
      HDF5Interface::get_attribute(hdf5_file_id, dataset_name, "partition",
                                   partitions);

      // Check that number of MPI processes matches partitioning
      if (MPI::size(_mpi_comm) != partitions.size())
      {
        dolfin_error("HDF5File.cpp",
                     "read vector from file",
                     "Different number of processes used when writing. Cannot restore partitioning");
      }

      // Add global size at end of partition vectors
      partitions.push_back(data_size[0]);

      // Initialise vector
      const std::size_t process_num = MPI::rank(_mpi_comm);
      const std::pair<std::size_t, std::size_t>
        local_range(partitions[process_num], partitions[process_num + 1]);
      x.init(_mpi_comm, local_range);
    }
    else
      x.init(_mpi_comm, data_size[0]);
  }
  else if (x.size() != data_size[0])
  {
    dolfin_error("HDF5File.cpp",
                 "read vector from file",
                 "Size mis-match between vector in file and input vector");
  }

  // Get local range
  const std::pair<std::size_t, std::size_t> local_range = x.local_range();

  // Read data from file
  std::vector<double> data;
  HDF5Interface::read_dataset(hdf5_file_id, dataset_name, local_range, data);

  // Set data
  x.set_local(data);
  x.apply("insert");
}
//-----------------------------------------------------------------------------
void HDF5File::write(const Mesh& mesh, const std::string name)
{
  write(mesh, mesh.topology().dim(), name);
}
//-----------------------------------------------------------------------------
void HDF5File::write(const Mesh& mesh, std::size_t cell_dim,
                     const std::string name)
{
  Timer t0("HDF5: write mesh to file");

  const std::size_t tdim = mesh.topology().dim();
  const std::size_t gdim = mesh.geometry().dim();

  const bool mpi_io = MPI::size(_mpi_comm) > 1 ? true : false;
  dolfin_assert(hdf5_file_open);

  CellType::Type cell_type = mesh.type().entity_type(cell_dim);
  std::unique_ptr<CellType> celltype(CellType::create(cell_type));
  std::size_t num_cell_points = 0;
  for (std::size_t i = 0; i <= cell_dim; ++i)
    num_cell_points +=
      mesh.geometry().num_entity_coordinates(i)*celltype->num_entities(i);

  // ---------- Vertices (coordinates)
  {
    // Write vertex data to HDF5 file
    const std::string coord_dataset =  name + "/coordinates";

    // Copy coordinates and indices and remove off-process values
    std::vector<double> vertex_coords;
    if (!mpi_io)
      vertex_coords = mesh.geometry().x();
    else
      vertex_coords
        = DistributedMeshTools::reorder_vertices_by_global_indices(mesh);

    // Write coordinates out from each process
    std::vector<std::size_t> global_size(2);
    global_size[0] = MPI::sum(_mpi_comm, vertex_coords.size()/gdim);
    global_size[1] = gdim;
    write_data(coord_dataset, vertex_coords, global_size, mpi_io);
  }

  // ---------- Topology
  {
    // Get/build topology data
    std::vector<std::size_t> topological_data;
    topological_data.reserve(mesh.num_entities(cell_dim)*(num_cell_points));

    const std::vector<std::size_t>& global_vertices
      = mesh.topology().global_indices(0);

    // Permutation to VTK ordering
    const std::vector<unsigned int> perm = celltype->vtk_mapping();

    if (cell_dim == tdim or !mpi_io)
    {
      // Usual case, with cell output, and/or none shared with another
      // process.
      if (mesh.geometry().degree() > 1)
      {
        const MeshGeometry& geom = mesh.geometry();

        // Only cope with quadratic for now
        dolfin_assert(geom.degree() == 2);
        // FIXME: make it work in parallel
        dolfin_assert(!mpi_io);

        std::vector<std::size_t> edge_mapping;
        if (tdim == 1)
          edge_mapping = {0};
        else if (tdim == 2)
          edge_mapping = {2, 0, 1};
        else
          edge_mapping = {5, 2, 4, 3, 1, 0};

        for (CellIterator c(mesh); !c.end(); ++c)
        {
          // Add indices for vertices and edges
          for (unsigned int dim = 0; dim != 2; ++dim)
          {
            for (unsigned int i = 0; i != celltype->num_entities(dim); ++i)
            {
              std::size_t im = (dim == 0) ? i : edge_mapping[i];
              const std::size_t entity_index
                = (dim == tdim) ? c->index() : c->entities(dim)[im];
              const std::size_t local_idx
                = geom.get_entity_index(dim, 0, entity_index);
              topological_data.push_back(local_idx);
            }
          }
        }
      }
      else if (cell_dim == 0)
      {
        for (VertexIterator v(mesh); !v.end(); ++v)
          topological_data.push_back(v->global_index());
      }
      else
      {
        for (MeshEntityIterator c(mesh, cell_dim); !c.end(); ++c)
          for (unsigned int i = 0; i != c->num_entities(0); ++i)
          {
            const unsigned int local_idx = c->entities(0)[perm[i]];
            topological_data.push_back(global_vertices[local_idx]);
          }
      }
    }
    else
    {
      // Drop duplicate topology for shared entities of less than mesh
      // dimension

      // If not already numbered, number entities of order cell_dim so
      // we can get shared_entities
      DistributedMeshTools::number_entities(mesh, cell_dim);

      const std::size_t mpi_rank = MPI::rank(_mpi_comm);
      const std::map<unsigned int, std::set<unsigned int>>& shared_entities
        = mesh.topology().shared_entities(cell_dim);

      std::set<unsigned int> non_local_entities;
      if (mesh.topology().size(tdim) == mesh.topology().ghost_offset(tdim))
      {
        // No ghost cells - exclude shared entities which are on lower rank processes
        for (auto sh = shared_entities.begin(); sh != shared_entities.end(); ++sh)
        {
          const unsigned int lowest_proc = *(sh->second.begin());
          if (lowest_proc < mpi_rank)
            non_local_entities.insert(sh->first);
        }
      }
      else
      {
        // Iterate through ghost cells, adding non-ghost entities which are
        // in lower rank process cells to a set for exclusion from output
        for (MeshEntityIterator c(mesh, tdim, "ghost"); !c.end(); ++c)
        {
          const unsigned int cell_owner = c->owner();
          for (MeshEntityIterator ent(*c, cell_dim); !ent.end(); ++ent)
            if (!ent->is_ghost() && cell_owner < mpi_rank)
                non_local_entities.insert(ent->index());
        }
      }

      if (cell_dim == 0)
      {
        // Special case for mesh of points
        for (VertexIterator v(mesh); !v.end(); ++v)
        {
          if (non_local_entities.find(v->index())
              == non_local_entities.end())
            topological_data.push_back(v->global_index());
        }
      }
      else
      {
        for (MeshEntityIterator ent(mesh, cell_dim); !ent.end(); ++ent)
        {
          // If not excluded, add to topology
          if (non_local_entities.find(ent->index())
              == non_local_entities.end())
          {
            for (unsigned int i = 0; i != ent->num_entities(0); ++i)
            {
              const unsigned int local_idx = ent->entities(0)[perm[i]];
              topological_data.push_back(global_vertices[local_idx]);
            }
          }
        }
      }
    }

    // Write topology data
    const std::string topology_dataset =  name + "/topology";
    std::vector<std::size_t> global_size(2);
    global_size[0] = MPI::sum(_mpi_comm,
                              topological_data.size()/num_cell_points);
    global_size[1] = num_cell_points;
    dolfin_assert(global_size[0] == mesh.size_global(cell_dim));
    const bool mpi_io = MPI::size(_mpi_comm) > 1 ? true : false;
    write_data(topology_dataset, topological_data, global_size, mpi_io);

    // For cells, write the global cell index
    if (cell_dim == mesh.topology().dim())
    {
      const std::string cell_index_dataset = name + "/cell_indices";
      global_size.pop_back();
      const std::vector<std::size_t>& cell_index_ref
        = mesh.topology().global_indices(cell_dim);
      const std::vector<std::size_t> cells(cell_index_ref.begin(),
            cell_index_ref.begin() + mesh.topology().ghost_offset(cell_dim));
      const bool mpi_io = MPI::size(_mpi_comm) > 1 ? true : false;
      write_data(cell_index_dataset, cells, global_size, mpi_io);
    }

    // Add cell type attribute
    HDF5Interface::add_attribute(hdf5_file_id, topology_dataset, "celltype",
                                 CellType::type2string(cell_type));

    // Add partitioning attribute to dataset
    std::vector<std::size_t> partitions;
    const std::size_t topology_offset
      = MPI::global_offset(_mpi_comm, topological_data.size()/(cell_dim + 1),
                           true);

    std::vector<std::size_t> topology_offset_tmp(1, topology_offset);
    MPI::gather(_mpi_comm, topology_offset_tmp, partitions);
    MPI::broadcast(_mpi_comm, partitions);
    HDF5Interface::add_attribute(hdf5_file_id, topology_dataset,
                                 "partition", partitions);

    // ---------- Markers
    for (std::size_t d = 0; d <= mesh.domains().max_dim(); d++)
    {
      const std::map<std::size_t, std::size_t>& domain
        = mesh.domains().markers(d);

      MeshValueCollection<std::size_t> collection(mesh, d);
      std::map<std::size_t, std::size_t>::const_iterator it;
      for (it = domain.begin(); it != domain.end(); ++it)
        collection.set_value(it->first, it->second);
      const std::string marker_dataset
        = name + "/domain_" + std::to_string(d);
      write_mesh_value_collection(collection, marker_dataset);
    }

  }
}
//-----------------------------------------------------------------------------
void HDF5File::write(const MeshFunction<std::size_t>& meshfunction,
                     const std::string name)
{
  write_mesh_function(meshfunction, name);
}
//-----------------------------------------------------------------------------
void HDF5File::read(MeshFunction<std::size_t>& meshfunction,
                    const std::string name) const
{
  read_mesh_function(meshfunction, name);
}
//-----------------------------------------------------------------------------
void HDF5File::write(const MeshFunction<int>& meshfunction,
                     const std::string name)
{
  write_mesh_function(meshfunction, name);
}
//-----------------------------------------------------------------------------
void HDF5File::read(MeshFunction<int>& meshfunction,
                    const std::string name) const
{
  read_mesh_function(meshfunction, name);
}
//-----------------------------------------------------------------------------
void HDF5File::write(const MeshFunction<double>& meshfunction,
                     const std::string name)
{
  write_mesh_function(meshfunction, name);
}
//-----------------------------------------------------------------------------
void HDF5File::read(MeshFunction<double>& meshfunction,
                    const std::string name) const
{
  read_mesh_function(meshfunction, name);
}
//-----------------------------------------------------------------------------
void HDF5File::write(const MeshFunction<bool>& meshfunction,
                     const std::string name)
{
  const Mesh& mesh = *meshfunction.mesh();
  const std::size_t cell_dim = meshfunction.dim();

  // HDF5 does not support a boolean type,
  // so copy to int with values 1 and 0
  MeshFunction<int> mf(mesh, cell_dim);
  for (MeshEntityIterator cell(mesh, cell_dim); !cell.end(); ++cell)
    mf[cell->index()] = (meshfunction[cell->index()] ? 1 : 0);

  write_mesh_function(mf, name);
}
//-----------------------------------------------------------------------------
void HDF5File::read(MeshFunction<bool>& meshfunction,
                    const std::string name) const
{
  const Mesh& mesh = *meshfunction.mesh();
  const std::size_t cell_dim = meshfunction.dim();

  // HDF5 does not support bool, so use int instead
  MeshFunction<int> mf(mesh, cell_dim);
  read_mesh_function(mf, name);

  for (MeshEntityIterator cell(mesh, cell_dim); !cell.end(); ++cell)
    meshfunction[cell->index()] = (mf[cell->index()] != 0);
}
//-----------------------------------------------------------------------------
template <typename T>
void HDF5File::read_mesh_function(MeshFunction<T>& meshfunction,
                                  const std::string mesh_name) const
{
  const Mesh& mesh = *meshfunction.mesh();

  dolfin_assert(hdf5_file_open);

  const std::string topology_name = mesh_name + "/topology";

  if (!HDF5Interface::has_dataset(hdf5_file_id, topology_name))
  {
    dolfin_error("HDF5File.cpp",
                 "read topology dataset",
                 "Dataset \"%s\" not found", topology_name.c_str());
  }

  // Look for Coordinates dataset - but not used
  const std::string coordinates_name = mesh_name + "/coordinates";
  if (!HDF5Interface::has_dataset(hdf5_file_id, coordinates_name))
  {
    dolfin_error("HDF5File.cpp",
                 "read coordinates dataset",
                 "Dataset \"%s\" not found", coordinates_name.c_str());
  }

  // Look for Values dataset
  const std::string values_name = mesh_name + "/values";
  if (!HDF5Interface::has_dataset(hdf5_file_id, values_name))
  {
    dolfin_error("HDF5File.cpp",
                 "read values dataset",
                 "Dataset \"%s\" not found", values_name.c_str());
  }

  // --- Topology ---
  // Discover size of topology dataset
  const std::vector<std::size_t> topology_dim
      = HDF5Interface::get_dataset_size(hdf5_file_id, topology_name);

  // Some consistency checks

  const std::size_t num_global_cells = topology_dim[0];
  const std::size_t vert_per_cell = topology_dim[1];
  const std::size_t cell_dim = vert_per_cell - 1;

  // Initialise if called from MeshFunction constructor with filename
  // argument
  if (meshfunction.size() == 0)
    meshfunction.init(cell_dim);

  // Otherwise, pre-existing MeshFunction must have correct dimension
  if (cell_dim != meshfunction.dim())
  {
    dolfin_error("HDF5File.cpp",
                 "read meshfunction topology",
                 "Cell dimension mismatch");
  }

  // Ensure size_global(cell_dim) is set
  DistributedMeshTools::number_entities(mesh, cell_dim);

  if (num_global_cells != mesh.size_global(cell_dim))
  {
    dolfin_error("HDF5File.cpp",
                 "read meshfunction topology",
                 "Mesh dimension mismatch");
  }

  // Divide up cells ~equally between processes
  const std::pair<std::size_t, std::size_t> cell_range
    = MPI::local_range(_mpi_comm, num_global_cells);
  const std::size_t num_read_cells = cell_range.second - cell_range.first;

  // Read a block of cells
  std::vector<std::size_t> topology_data;
  topology_data.reserve(num_read_cells*vert_per_cell);
  HDF5Interface::read_dataset(hdf5_file_id, topology_name, cell_range,
                              topology_data);

  boost::multi_array_ref<std::size_t, 2>
    topology_array(topology_data.data(),
                   boost::extents[num_read_cells][vert_per_cell]);

  std::vector<T> value_data;
  value_data.reserve(num_read_cells);
  HDF5Interface::read_dataset(hdf5_file_id, values_name, cell_range,
                              value_data);

  // Now send the read data to each process on the basis of the first
  // vertex of the entity, since we do not know the global_index
  const std::size_t num_processes = MPI::size(_mpi_comm);
  const std::size_t max_vertex = mesh.size_global(0);

  std::vector<std::vector<std::size_t>> send_topology(num_processes);
  std::vector<std::vector<T>> send_values(num_processes);
  for (std::size_t i = 0; i < num_read_cells ; ++i)
  {
    std::vector<std::size_t> cell_topology(topology_array[i].begin(),
                                           topology_array[i].end());
    std::sort(cell_topology.begin(), cell_topology.end());

    // Use first vertex to decide where to send this data
    const std::size_t send_to_process
      = MPI::index_owner(_mpi_comm, cell_topology.front(), max_vertex);

    send_topology[send_to_process].insert(send_topology[send_to_process].end(),
                                          cell_topology.begin(),
                                          cell_topology.end());
    send_values[send_to_process].push_back(value_data[i]);
  }

  std::vector<std::vector<std::size_t>> receive_topology(num_processes);
  std::vector<std::vector<T>> receive_values(num_processes);
  MPI::all_to_all(_mpi_comm, send_topology, receive_topology);
  MPI::all_to_all(_mpi_comm, send_values, receive_values);

  // Generate requests for data from remote processes, based on the
  // first vertex of the MeshEntities which belong on this process
  // Send our process number, and our local index, so it can come back
  // directly to the right place
  std::vector<std::vector<std::size_t>> send_requests(num_processes);
  const std::size_t process_number = MPI::rank(_mpi_comm);
  for (MeshEntityIterator cell(mesh, cell_dim); !cell.end(); ++cell)
  {
    std::vector<std::size_t> cell_topology;
    for (VertexIterator v(*cell); !v.end(); ++v)
    {
      cell_topology.push_back(v->global_index());
    }
    std::sort(cell_topology.begin(), cell_topology.end());

    // Use first vertex to decide where to send this request
    std::size_t send_to_process = MPI::index_owner(_mpi_comm,
                                                   cell_topology.front(),
                                                   max_vertex);
    // Map to this process and local index by appending to send data
    cell_topology.push_back(cell->index());
    cell_topology.push_back(process_number);
    send_requests[send_to_process].insert(send_requests[send_to_process].end(),
                                          cell_topology.begin(),
                                          cell_topology.end());
  }

  std::vector<std::vector<std::size_t>> receive_requests(num_processes);
  MPI::all_to_all(_mpi_comm, send_requests, receive_requests);

  // At this point, the data with its associated vertices is in
  // receive_values and receive_topology and the final destinations
  // are stored in receive_requests as
  // [vertices][index][process][vertices][index][process]...  Some
  // data will have more than one destination

  // Create a mapping from the topology vector to the desired data
  typedef boost::unordered_map<std::vector<std::size_t>, T> VectorKeyMap;
  VectorKeyMap cell_to_data;

  for (std::size_t i = 0; i < receive_values.size(); ++i)
  {
    dolfin_assert(receive_values[i].size()*vert_per_cell
                  == receive_topology[i].size());
    std::vector<std::size_t>::iterator p = receive_topology[i].begin();
    for (std::size_t j = 0; j < receive_values[i].size(); ++j)
    {
      const std::vector<std::size_t> cell(p, p + vert_per_cell);
      cell_to_data[cell] = receive_values[i][j];
      p += vert_per_cell;
    }
  }

  // Clear vectors for reuse - now to send values and indices to final
  // destination
  send_topology = std::vector<std::vector<std::size_t>>(num_processes);
  send_values = std::vector<std::vector<T>>(num_processes);

  // Go through requests, which are stacked as [vertex, vertex, ...]
  // [index] [proc] etc.  Use the vertices as the key for the map
  // (above) to retrieve the data to send to proc
  for (std::size_t i = 0; i < receive_requests.size(); ++i)
  {
    for (std::vector<std::size_t>::iterator p = receive_requests[i].begin();
         p != receive_requests[i].end(); p += (vert_per_cell + 2))
    {
      const std::vector<std::size_t> cell(p, p + vert_per_cell);
      const std::size_t remote_index = *(p + vert_per_cell);
      const std::size_t send_to_proc = *(p + vert_per_cell + 1);

      const typename VectorKeyMap::iterator find_cell = cell_to_data.find(cell);
      dolfin_assert(find_cell != cell_to_data.end());
      send_values[send_to_proc].push_back(find_cell->second);
      send_topology[send_to_proc].push_back(remote_index);
    }
  }

  MPI::all_to_all(_mpi_comm, send_topology, receive_topology);
  MPI::all_to_all(_mpi_comm, send_values, receive_values);

  // At this point, receive_topology should only list the local indices
  // and received values should have the appropriate values for each
  for (std::size_t i = 0; i < receive_values.size(); ++i)
  {
    dolfin_assert(receive_values[i].size() == receive_topology[i].size());
    for (std::size_t j = 0; j < receive_values[i].size(); ++j)
      meshfunction[receive_topology[i][j]] = receive_values[i][j];
  }
}
//-----------------------------------------------------------------------------
template <typename T>
void HDF5File::write_mesh_function(const MeshFunction<T>& meshfunction,
                                   const std::string name)
{
  if (meshfunction.size() == 0)
  {
    dolfin_error("HDF5File.cpp",
                 "save empty MeshFunction",
                 "No values in MeshFunction");
  }

  const Mesh& mesh = *meshfunction.mesh();
  const std::size_t cell_dim = meshfunction.dim();

  // Write a mesh for the MeshFunction - this will also globally
  // number the entities if needed
  write(mesh, cell_dim, name);

  // Storage for output values
  std::vector<T> data_values;

  if (cell_dim == mesh.topology().dim() || MPI::size(_mpi_comm) == 1)
  {
    // No duplicates - ignore ghost cells if present
    data_values.assign(meshfunction.values(),
       meshfunction.values() + mesh.topology().ghost_offset(cell_dim));
  }
  else
  {
    // In parallel and not CellFunction
    data_values.reserve(mesh.size(cell_dim));

    // Drop duplicate data
    const std::size_t tdim = mesh.topology().dim();
    const std::size_t mpi_rank = MPI::rank(_mpi_comm);
    const std::map<unsigned int, std::set<unsigned int>>& shared_entities
      = mesh.topology().shared_entities(cell_dim);

    std::set<unsigned int> non_local_entities;
    if (mesh.topology().size(tdim) == mesh.topology().ghost_offset(tdim))
    {
      // No ghost cells
      // Exclude shared entities which are on lower rank processes
      for (auto sh = shared_entities.begin();
           sh != shared_entities.end(); ++sh)
      {
        const unsigned int lowest_proc = *(sh->second.begin());
        if (lowest_proc < mpi_rank)
          non_local_entities.insert(sh->first);
      }
    }
    else
    {
      // Iterate through ghost cells, adding non-ghost entities which are
      // shared from lower rank process cells to a set for exclusion
      // from output
      for (MeshEntityIterator c(mesh, tdim, "ghost"); !c.end(); ++c)
      {
        const unsigned int cell_owner = c->owner();
        for (MeshEntityIterator ent(*c, cell_dim); !ent.end(); ++ent)
          if (!ent->is_ghost() && cell_owner < mpi_rank)
              non_local_entities.insert(ent->index());
      }
    }

    for (MeshEntityIterator ent(mesh, cell_dim); !ent.end(); ++ent)
    {
      if (non_local_entities.find(ent->index()) == non_local_entities.end())
        data_values.push_back(meshfunction[*ent]);
    }
  }

  // Write values to HDF5
  std::vector<std::size_t> global_size(1, MPI::sum(_mpi_comm,
                                                   data_values.size()));
  const bool mpi_io = MPI::size(_mpi_comm) > 1 ? true : false;
  write_data(name + "/values", data_values, global_size, mpi_io);
}
//-----------------------------------------------------------------------------
void HDF5File::write(const Function& u,  const std::string name,
                     double timestamp)
{
  if (!HDF5Interface::has_dataset(hdf5_file_id, name))
  {
    write(u, name);
    const std::size_t vec_count = 1;
    attributes(name).set("count", vec_count);
    const std::string vec_name = name + "/vector_0";
    attributes(vec_name).set("timestamp", timestamp);
  }
  else
  {
    HDF5Attribute attr = attributes(name);
    if (!attr.exists("count"))
    {
      dolfin_error("HDF5File.cpp",
                   "append to series",
                   "Function dataset does not contain a series 'count' attribute");
    }

    // Get count of vectors in dataset, and increment
    std::size_t vec_count;
    attr.get("count", vec_count);
    std::string vec_name = name + "/vector_" + std::to_string(vec_count);
    ++vec_count;
    attr.set("count", vec_count);

    // Write new vector and save timestamp
    write(*u.vector(), vec_name);
    attributes(vec_name).set("timestamp", timestamp);

  }
}
//-----------------------------------------------------------------------------
void HDF5File::write(const Function& u, const std::string name)
{
  Timer t0("HDF5: write Function");

  // Get mesh and dofmap
  dolfin_assert(u.function_space()->mesh());
  const Mesh& mesh = *u.function_space()->mesh();

  dolfin_assert(u.function_space()->dofmap());
  const GenericDofMap& dofmap = *u.function_space()->dofmap();

  // FIXME:
  // Possibly sort cell_dofs into global cell order before writing?

  // Save data in compressed format with an index to mark out
  // the start of each row

  const std::size_t tdim = mesh.topology().dim();
  std::vector<dolfin::la_index> cell_dofs;
  std::vector<std::size_t> x_cell_dofs;
  const std::size_t n_cells = mesh.topology().ghost_offset(tdim);
  x_cell_dofs.reserve(n_cells);

  std::vector<std::size_t> local_to_global_map;
  dofmap.tabulate_local_to_global_dofs(local_to_global_map);

  for (std::size_t i = 0; i != n_cells; ++i)
  {
    x_cell_dofs.push_back(cell_dofs.size());
    const ArrayView<const dolfin::la_index> cell_dofs_i = dofmap.cell_dofs(i);
    for (auto p = cell_dofs_i.begin(); p != cell_dofs_i.end(); ++p)
    {
      dolfin_assert(*p < (dolfin::la_index)local_to_global_map.size());
      cell_dofs.push_back(local_to_global_map[*p]);
    }
  }

  // Add offset to CSR index to be seamless in parallel
  std::size_t offset = MPI::global_offset(_mpi_comm, cell_dofs.size(), true);
  std::transform(x_cell_dofs.begin(),
                 x_cell_dofs.end(),
                 x_cell_dofs.begin(),
                 std::bind2nd(std::plus<std::size_t>(), offset));

  const bool mpi_io = MPI::size(_mpi_comm) > 1 ? true : false;

  // Save DOFs on each cell
  std::vector<std::size_t> global_size(1, MPI::sum(_mpi_comm,
                                                   cell_dofs.size()));
  write_data(name + "/cell_dofs", cell_dofs, global_size, mpi_io);
  if (MPI::rank(_mpi_comm) == MPI::size(_mpi_comm) - 1)
    x_cell_dofs.push_back(global_size[0]);
  global_size[0] = mesh.size_global(tdim) + 1;
  write_data(name + "/x_cell_dofs", x_cell_dofs, global_size, mpi_io);

  // Save cell ordering - copy to local vector and cut off ghosts
  std::vector<std::size_t> cells(mesh.topology().global_indices(tdim).begin(),
                       mesh.topology().global_indices(tdim).begin() + n_cells);

  global_size[0] = mesh.size_global(tdim);
  write_data(name + "/cells", cells, global_size, mpi_io);

  HDF5Interface::add_attribute(hdf5_file_id, name, "signature",
                               u.function_space()->element()->signature());

  // Save vector
  write(*u.vector(), name + "/vector_0");
}
//-----------------------------------------------------------------------------
void HDF5File::read(Function& u, const std::string name)
{
  Timer t0("HDF5: read Function");

  dolfin_assert(hdf5_file_open);

  // FIXME: This routine is long and involves a lot of MPI, but it
  // should work for the general case of reading a function that was
  // written from a different number of processes.  Memory efficiency
  // could be improved by limiting the scope of some of the temporary
  // variables

  std::string basename = name;
  std::string vector_dataset_name = name + "/vector_0";

  // Check that the name we have been given corresponds to a "group"
  // If not, then maybe we have been given the vector dataset name
  // directly, so the group name should be one level up.
  if (!HDF5Interface::has_group(hdf5_file_id, basename))
  {
    basename = name.substr(0, name.rfind("/"));
    vector_dataset_name = name;
  }

  const std::string cells_dataset_name = basename + "/cells";
  const std::string cell_dofs_dataset_name = basename + "/cell_dofs";
  const std::string x_cell_dofs_dataset_name = basename + "/x_cell_dofs";

  // Check datasets exist
  if (!HDF5Interface::has_group(hdf5_file_id, basename))
    dolfin_error("HDF5File.cpp",
                 "read function from file",
                 "Group with name \"%s\" does not exist", name.c_str());
  if (!HDF5Interface::has_dataset(hdf5_file_id, cells_dataset_name))
    dolfin_error("HDF5File.cpp",
                 "read function from file",
                 "Dataset with name \"%s\" does not exist",
                 cells_dataset_name.c_str());
  if (!HDF5Interface::has_dataset(hdf5_file_id, cell_dofs_dataset_name))
    dolfin_error("HDF5File.cpp",
                 "read function from file",
                 "Dataset with name \"%s\" does not exist",
                 cell_dofs_dataset_name.c_str());
  if (!HDF5Interface::has_dataset(hdf5_file_id, x_cell_dofs_dataset_name))
    dolfin_error("HDF5File.cpp",
                 "read function from file",
                 "Dataset with name \"%s\" does not exist",
                 x_cell_dofs_dataset_name.c_str());

  // Check if it has the vector_0-dataset. If not, it may be stored with an
  // older version, and instead have a vector-dataset.
  if (!HDF5Interface::has_dataset(hdf5_file_id, vector_dataset_name))
  {
    std::string tmp_name = vector_dataset_name;
    const std::size_t N = vector_dataset_name.rfind("/vector_0");
    if (N != std::string::npos)
      vector_dataset_name = vector_dataset_name.substr(0, N) + "/vector";

    if (!HDF5Interface::has_dataset(hdf5_file_id, vector_dataset_name))
      dolfin_error("HDF5File.cpp",
                   "read function from file",
                   "Dataset with name \"%s\" does not exist",
                   tmp_name.c_str());
  }

  // Get existing mesh and dofmap - these should be pre-existing
  // and set up by user when defining the Function
  dolfin_assert(u.function_space()->mesh());
  const Mesh& mesh = *u.function_space()->mesh();
  dolfin_assert(u.function_space()->dofmap());
  const GenericDofMap& dofmap = *u.function_space()->dofmap();

  // Get dimension of dataset
  const std::vector<std::size_t> dataset_size =
    HDF5Interface::get_dataset_size(hdf5_file_id, cells_dataset_name);
  const std::size_t num_global_cells = dataset_size[0];
  if (mesh.size_global(mesh.topology().dim())
     != num_global_cells)
  {
    dolfin_error("HDF5File.cpp",
                 "read Function from file",
                 "Number of global cells does not match");
  }

  // Divide cells equally between processes
  const std::pair<std::size_t, std::size_t> cell_range
    = MPI::local_range(_mpi_comm, num_global_cells);

  // Read cells
  std::vector<std::size_t> input_cells;
  HDF5Interface::read_dataset(hdf5_file_id, cells_dataset_name,
                              cell_range, input_cells);

  // Overlap reads of DOF indices, to get full range on each process
  std::vector<std::size_t> x_cell_dofs;
  HDF5Interface::read_dataset(hdf5_file_id, x_cell_dofs_dataset_name,
                              std::make_pair(cell_range.first,
                                             cell_range.second + 1),
                              x_cell_dofs);

  // Read cell-DOF maps
  std::vector<dolfin::la_index> input_cell_dofs;
  HDF5Interface::read_dataset(hdf5_file_id, cell_dofs_dataset_name,
                              std::make_pair(x_cell_dofs.front(),
                                             x_cell_dofs.back()),
                              input_cell_dofs);

  GenericVector& x = *u.vector();

  const std::vector<std::size_t> vector_size =
    HDF5Interface::get_dataset_size(hdf5_file_id, vector_dataset_name);
  const std::size_t num_global_dofs = vector_size[0];
  dolfin_assert(num_global_dofs == x.size(0));
  const std::pair<dolfin::la_index, dolfin::la_index>
    input_vector_range = MPI::local_range(_mpi_comm, vector_size[0]);

  std::vector<double> input_values;
  HDF5Interface::read_dataset(hdf5_file_id, vector_dataset_name,
                              input_vector_range,
                              input_values);

  // Calculate one (global cell, local_dof_index) to associate
  // with each item in the vector on this process

  std::vector<std::size_t> global_cells;
  std::vector<std::size_t> remote_local_dofi;

  HDF5Utility::map_gdof_to_cell(_mpi_comm,
                                input_cells, input_cell_dofs,
                                x_cell_dofs, input_vector_range,
                                global_cells, remote_local_dofi);

  // At this point, each process has a set of data, and for
  // each value, a global_cell and local_dof to send it to.
  // However, it is not known which processes the cells
  // are actually on.

  // Find where the needed cells are held
  std::vector<std::pair<std::size_t, std::size_t>>
    cell_ownership = HDF5Utility::cell_owners(mesh, global_cells);

  // Having found the cell location, the actual global_dof index
  // held by that (cell, local_dof) is needed on the process
  // which holds the data values
  std::vector<dolfin::la_index> global_dof;
  HDF5Utility::get_global_dof(_mpi_comm, cell_ownership,
                              remote_local_dofi, input_vector_range, dofmap,
                              global_dof);


  const std::size_t num_processes = MPI::size(_mpi_comm);

  // Shift to dividing things into the vector range of Function Vector
  const std::pair<dolfin::la_index, dolfin::la_index>
    vector_range = x.local_range();

  std::vector<std::vector<double>> receive_values(num_processes);
  std::vector<std::vector<dolfin::la_index>> receive_indices(num_processes);
  {
    std::vector<std::vector<double>> send_values(num_processes);
    std::vector<std::vector<dolfin::la_index>> send_indices(num_processes);
    const std::size_t
      n_vector_vals = input_vector_range.second - input_vector_range.first;
    std::vector<dolfin::la_index> all_vec_range;

    std::vector<dolfin::la_index> vector_range_second(1, vector_range.second);
    MPI::gather(_mpi_comm, vector_range_second, all_vec_range);
    MPI::broadcast(_mpi_comm, all_vec_range);

    for (std::size_t i = 0; i != n_vector_vals; ++i)
    {
      const std::size_t dest = std::upper_bound(all_vec_range.begin(),
                                                all_vec_range.end(),
                                                global_dof[i])
                                              - all_vec_range.begin();
      dolfin_assert(dest < num_processes);
      dolfin_assert(i < input_values.size());
      send_indices[dest].push_back(global_dof[i]);
      send_values[dest].push_back(input_values[i]);
    }

    MPI::all_to_all(_mpi_comm, send_values, receive_values);
    MPI::all_to_all(_mpi_comm, send_indices, receive_indices);
  }

  std::vector<double>
    vector_values(vector_range.second - vector_range.first);

  for (std::size_t i = 0; i != num_processes; ++i)
  {
    const std::vector<double>& rval = receive_values[i];
    const std::vector<dolfin::la_index>& rindex = receive_indices[i];
    dolfin_assert(rval.size() == rindex.size());
    for (std::size_t j = 0; j != rindex.size(); ++j)
    {
      dolfin_assert(rindex[j] >= vector_range.first);
      dolfin_assert(rindex[j] < vector_range.second);
      vector_values[rindex[j] - vector_range.first]
        = rval[j];
    }
  }

  x.set_local(vector_values);
  x.apply("insert");
}
//-----------------------------------------------------------------------------
void HDF5File::write(const MeshValueCollection<std::size_t>& mesh_values,
                     const std::string name)
{
  write_mesh_value_collection_v2(mesh_values, name);
}
//-----------------------------------------------------------------------------
void HDF5File::read(MeshValueCollection<std::size_t>& mesh_values,
                    const std::string name) const
{
  read_mesh_value_collection(mesh_values, name);
}
//-----------------------------------------------------------------------------
void HDF5File::write(const MeshValueCollection<double>& mesh_values,
                     const std::string name)
{
  write_mesh_value_collection_v2(mesh_values, name);
}
//-----------------------------------------------------------------------------
void HDF5File::read(MeshValueCollection<double>& mesh_values,
                    const std::string name) const
{
  read_mesh_value_collection(mesh_values, name);
}
//-----------------------------------------------------------------------------
void HDF5File::write(const MeshValueCollection<bool>& mesh_values,
                     const std::string name)
{
  // HDF5 does not implement bool, use int and copy

  MeshValueCollection<int> mvc_int(mesh_values.mesh(), mesh_values.dim());
  const std::map<std::pair<std::size_t, std::size_t>, bool>& values
    = mesh_values.values();
  for (std::map<std::pair<std::size_t, std::size_t>,
                bool>::const_iterator mesh_value_it = values.begin();
       mesh_value_it != values.end(); ++mesh_value_it)
  {
    mvc_int.set_value(mesh_value_it->first.first, mesh_value_it->first.second,
                      mesh_value_it->second ? 1 : 0);
  }

  write_mesh_value_collection(mvc_int, name);
}
//-----------------------------------------------------------------------------
void HDF5File::read(MeshValueCollection<bool>& mesh_values,
                    const std::string name) const
{
  // HDF5 does not implement bool, use int and copy

  MeshValueCollection<int> mvc_int(mesh_values.mesh(), mesh_values.dim());
  read_mesh_value_collection(mvc_int, name);

  const std::map<std::pair<std::size_t, std::size_t>, int>& values
    = mvc_int.values();
  for (std::map<std::pair<std::size_t, std::size_t>,
                int>::const_iterator mesh_value_it = values.begin();
      mesh_value_it != values.end(); ++mesh_value_it)
  {
    mesh_values.set_value(mesh_value_it->first.first,
                          mesh_value_it->first.second,
                          (mesh_value_it->second != 0));
  }

}
//-----------------------------------------------------------------------------
template <typename T>
<<<<<<< HEAD
void HDF5File::write_mesh_value_collection_v2(const MeshValueCollection<T>& mesh_values,
=======
void HDF5File::write_mesh_value_collection(const MeshValueCollection<T>& mesh_values,
>>>>>>> fb3872ca
                                              const std::string name)
{
  const std::size_t dim = mesh_values.dim();
  std::shared_ptr<const Mesh> mesh = mesh_values.mesh();

  const std::map<std::pair<std::size_t, std::size_t>, T>& values
    = mesh_values.values();

  std::unique_ptr<CellType> entity_type(CellType::create(mesh->type().entity_type(dim)));
  const std::size_t num_vertices_per_entity = (dim == 0) ? 1 : entity_type->num_vertices();

  std::vector<std::size_t> topology;
  std::vector<T> value_data;
  topology.reserve(values.size()*num_vertices_per_entity);
  value_data.reserve(values.size());

<<<<<<< HEAD
  for (auto &p : values)
  {
    const Cell cell = Cell(*mesh, p.first.first);
    const unsigned int entity_local_idx = cell.entities(dim)[p.first.second];
    const MeshEntity entity = MeshEntity(*mesh, dim, entity_local_idx);
    for (VertexIterator v(entity); !v.end(); ++v)
=======
  const std::size_t tdim = mesh->topology().dim();
  mesh->init(tdim, dim);
  for (auto &p : values)
  {
    MeshEntity cell = Cell(*mesh, p.first.first);
    if (dim != tdim)
    {
      const unsigned int entity_local_idx = cell.entities(dim)[p.first.second];
      cell = MeshEntity(*mesh, dim, entity_local_idx);
    }
    for (VertexIterator v(cell); !v.end(); ++v)
>>>>>>> fb3872ca
      topology.push_back(v->global_index());
    value_data.push_back(p.second);
  }

  const bool mpi_io = MPI::size(_mpi_comm) > 1 ? true : false;
  std::vector<std::size_t> global_size(2);

  global_size[0] = MPI::sum(_mpi_comm, values.size());
  global_size[1] = num_vertices_per_entity;
<<<<<<< HEAD
  write_data(name + "/topology", topology, global_size, mpi_io);

  global_size[1] = 1;
  write_data(name + "/values", value_data, global_size, mpi_io);
}
//-----------------------------------------------------------------------------
template <typename T>
void HDF5File::write_mesh_value_collection(const MeshValueCollection<T>& mesh_values,
                                           const std::string name)
=======

  // FIXME: this should throw an error, but is here because
  // "mesh domains" call write_mesh_value_collection with empty
  // datasets sometimes. Remove when mesh domains are removed.
  if (global_size[0] > 0)
  {
    write_data(name + "/topology", topology, global_size, mpi_io);

    global_size[1] = 1;
    write_data(name + "/values", value_data, global_size, mpi_io);

    HDF5Interface::add_attribute(hdf5_file_id, name, "dimension",
                                 mesh_values.dim());
  }
}
//-----------------------------------------------------------------------------
template <typename T>
void HDF5File::write_mesh_value_collection_old(
                    const MeshValueCollection<T>& mesh_values,
                    const std::string name)
>>>>>>> fb3872ca
{
  const std::map<std::pair<std::size_t, std::size_t>, T>& values
    = mesh_values.values();

  const Mesh& mesh = *mesh_values.mesh();
  const std::vector<std::size_t>& global_cell_index
    = mesh.topology().global_indices(mesh.topology().dim());

  std::vector<T> data_values;
  std::vector<std::size_t> entities;
  std::vector<std::size_t> cells;

  for (typename std::map<std::pair<std::size_t, std::size_t>,
         T>::const_iterator
         p = values.begin(); p != values.end(); ++p)
  {
    cells.push_back(global_cell_index[p->first.first]);
    entities.push_back(p->first.second);
    data_values.push_back(p->second);
  }

  std::vector<std::size_t> global_size(1, MPI::sum(_mpi_comm,
                                                   data_values.size()));

  // Only write if the global size is larger than 0
  if (global_size[0] > 0)
  {
    const bool mpi_io = MPI::size(_mpi_comm) > 1 ? true : false;
    write_data(name + "/values", data_values, global_size, mpi_io);
    write_data(name + "/entities", entities, global_size, mpi_io);
    write_data(name + "/cells", cells, global_size, mpi_io);

    HDF5Interface::add_attribute(hdf5_file_id, name, "dimension",
                                 mesh_values.dim());
  }
}
//-----------------------------------------------------------------------------
template <typename T>
void HDF5File::read_mesh_value_collection(MeshValueCollection<T>& mesh_vc,
                                          const std::string name) const
{
  Timer t1("HDF5: read mesh value collection");
  dolfin_assert(hdf5_file_open);

  if (!HDF5Interface::has_group(hdf5_file_id, name))
  {
    dolfin_error("HDF5File.cpp",
                 "open MeshValueCollection dataset",
                 "Group \"%s\" not found in file", name.c_str());
  }

  if (HDF5Interface::has_dataset(hdf5_file_id, name + "/cells"))
  {
    warning("Found old MeshValueCollection format");
    read_mesh_value_collection_old(mesh_vc, name);
    return;
  }

  std::size_t dim = 0;
  HDF5Interface::get_attribute(hdf5_file_id, name, "dimension", dim);
  std::shared_ptr<const Mesh> mesh = mesh_vc.mesh();
  dolfin_assert(mesh);
  std::unique_ptr<CellType>
    entity_type(CellType::create(mesh->type().entity_type(dim)));
  const std::size_t num_verts_per_entity = entity_type->num_entities(0);

  // Reset MeshValueCollection
  mesh_vc.clear();
  mesh_vc.init(*mesh, dim);

  const std::string values_name = name + "/values";
  const std::string topology_name = name + "/topology";

  if (!HDF5Interface::has_dataset(hdf5_file_id, values_name))
  {
    dolfin_error("HDF5File.cpp",
                 "open MeshValueCollection dataset",
                 "Dataset \"%s\" not found in file", values_name.c_str());
  }

  if (!HDF5Interface::has_dataset(hdf5_file_id, topology_name))
  {
    dolfin_error("HDF5File.cpp",
                 "open MeshValueCollection dataset",
                 "Dataset \"%s\" not found in file", topology_name.c_str());
  }

  // Check both datasets have the same number of entries
  const std::vector<std::size_t> values_dim
      = HDF5Interface::get_dataset_size(hdf5_file_id, values_name);
  const std::vector<std::size_t> topology_dim
      = HDF5Interface::get_dataset_size(hdf5_file_id, topology_name);
  dolfin_assert(values_dim[0] == topology_dim[0]);

  // Divide range between processes
  const std::pair<std::size_t, std::size_t> data_range
    = MPI::local_range(_mpi_comm, values_dim[0]);
  const std::size_t local_size = data_range.second - data_range.first;

  // Read local range of values and entities
  std::vector<T> values_data;
  values_data.reserve(local_size);
  HDF5Interface::read_dataset(hdf5_file_id, values_name, data_range,
                              values_data);
  std::vector<std::size_t> topology_data;
  topology_data.reserve(local_size*num_verts_per_entity);
  HDF5Interface::read_dataset(hdf5_file_id, topology_name, data_range,
                              topology_data);

  /// Basically need to tabulate all entities by vertex, and get their
  /// local index, transmit them to a 'sorting' host.
  /// Also send the read data to the 'sorting' hosts.

  // Ensure the mesh dimension is initialised
  mesh->init(dim);
  std::size_t global_vertex_range = mesh->size_global(0);
  std::vector<std::size_t> v(num_verts_per_entity);
  const std::size_t num_processes = MPI::size(_mpi_comm);

  // Calculate map from entity vertices to {process, local index}
  std::map<std::vector<std::size_t>,
           std::vector<std::size_t>> entity_map;

  std::vector<std::vector<std::size_t>> send_entities(num_processes);
  std::vector<std::vector<std::size_t>> recv_entities(num_processes);

  for (MeshEntityIterator m(*mesh, dim); !m.end(); ++m)
  {
    if (dim == 0)
      v[0] = m->global_index();
    else
    {
      for (VertexIterator vtx(*m); !vtx.end(); ++vtx)
        v[vtx.pos()] = vtx->global_index();
      std::sort(v.begin(), v.end());
    }

    std::size_t dest = MPI::index_owner(_mpi_comm,
                                        v[0], global_vertex_range);
    send_entities[dest].push_back(m->index());
    send_entities[dest].insert(send_entities[dest].end(),
                               v.begin(), v.end());
  }

  MPI::all_to_all(_mpi_comm, send_entities, recv_entities);

  for (std::size_t i = 0; i != num_processes; ++i)
  {
    for (std::vector<std::size_t>::const_iterator it
           = recv_entities[i].begin(); it != recv_entities[i].end();
         it += (num_verts_per_entity + 1))
    {
      std::copy(it + 1, it + num_verts_per_entity + 1, v.begin());
      auto map_it = entity_map.insert({v, {i, *it}});
      if (!map_it.second)
      {
        // Entry already exists, add to it
        map_it.first->second.push_back(i);
        map_it.first->second.push_back(*it);
      }
    }
  }

  // Send data from MeshValueCollection to sorting process

  std::vector<std::vector<T>> send_data(num_processes);
  std::vector<std::vector<T>> recv_data(num_processes);
  // Reset send/recv arrays
  send_entities = std::vector<std::vector<std::size_t>>(num_processes);
  recv_entities = std::vector<std::vector<std::size_t>>(num_processes);

  std::size_t i = 0;
  for (auto it = topology_data.begin(); it != topology_data.end();
       it += num_verts_per_entity)
  {
    std::partial_sort_copy(it, it + num_verts_per_entity,
                           v.begin(), v.end());
    std::size_t dest = MPI::index_owner(_mpi_comm,
                                        v[0], global_vertex_range);
    send_entities[dest].insert(send_entities[dest].end(),
                               v.begin(), v.end());
    send_data[dest].push_back(values_data[i]);
    ++i;
  }

  MPI::all_to_all(_mpi_comm, send_entities, recv_entities);
  MPI::all_to_all(_mpi_comm, send_data, recv_data);

  // Reset send arrays
  send_data = std::vector<std::vector<T>>(num_processes);
  send_entities = std::vector<std::vector<std::size_t>>(num_processes);

  // Locate entity in map, and send back to data to owning processes
  for (std::size_t i = 0; i != num_processes; ++i)
  {
    dolfin_assert(recv_data[i].size()*num_verts_per_entity
                  == recv_entities[i].size());

    for (std::size_t j = 0; j != recv_data[i].size(); ++j)
    {
      auto it = recv_entities[i].begin() + j*num_verts_per_entity;
      std::copy(it, it + num_verts_per_entity, v.begin());
      auto map_it = entity_map.find(v);

      if (map_it == entity_map.end())
      {
        dolfin_error("HDF5File.cpp",
                     "find entity in map",
                     "Error reading MeshValueCollection");
      }
      for (auto p = map_it->second.begin(); p != map_it->second.end();
           p += 2)
      {
        const std::size_t dest = *p;
        dolfin_assert(dest < num_processes);
        send_entities[dest].push_back(*(p + 1));
        send_data[dest].push_back(recv_data[i][j]);
      }
    }
  }

  // Send to owning processes and set in MeshValueCollection
  MPI::all_to_all(_mpi_comm, send_entities, recv_entities);
  MPI::all_to_all(_mpi_comm, send_data, recv_data);

  for (std::size_t i = 0; i != num_processes; ++i)
  {
    dolfin_assert(recv_entities[i].size() == recv_data[i].size());
    for (std::size_t j = 0; j != recv_data[i].size(); ++j)
    {
      mesh_vc.set_value(recv_entities[i][j], recv_data[i][j]);
    }
  }

}
//-----------------------------------------------------------------------------
template <typename T>
void HDF5File::read_mesh_value_collection_old(MeshValueCollection<T>& mesh_vc,
                                          const std::string name) const
{
  Timer t1("HDF5: read mesh value collection");
  dolfin_assert(hdf5_file_open);
  mesh_vc.clear();
  if (!HDF5Interface::has_group(hdf5_file_id, name))
  {
    dolfin_error("HDF5File.cpp",
                 "open MeshValueCollection dataset",
                 "Group \"%s\" not found in file", name.c_str());
  }

  std::size_t dim = 0;
  HDF5Interface::get_attribute(hdf5_file_id, name, "dimension", dim);

  const std::string values_name = name + "/values";
  const std::string entities_name = name + "/entities";
  const std::string cells_name = name + "/cells";

  if (!HDF5Interface::has_dataset(hdf5_file_id, values_name))
  {
    dolfin_error("HDF5File.cpp",
                 "open MeshValueCollection dataset",
                 "Dataset \"%s\" not found in file", values_name.c_str());
  }

  if (!HDF5Interface::has_dataset(hdf5_file_id, entities_name))
  {
    dolfin_error("HDF5File.cpp",
                 "open MeshValueCollection dataset",
                 "Dataset \"%s\" not found in file", entities_name.c_str());
  }

  if (!HDF5Interface::has_dataset(hdf5_file_id, cells_name))
  {
    dolfin_error("HDF5File.cpp",
                 "open MeshValueCollection dataset",
                 "Dataset \"%s\" not found in file", cells_name.c_str());
  }

  // Check all datasets have the same size
  const std::vector<std::size_t> values_dim
      = HDF5Interface::get_dataset_size(hdf5_file_id, values_name);
  const std::vector<std::size_t> entities_dim
      = HDF5Interface::get_dataset_size(hdf5_file_id, entities_name);
  const std::vector<std::size_t> cells_dim
      = HDF5Interface::get_dataset_size(hdf5_file_id, cells_name);
  dolfin_assert(values_dim[0] == entities_dim[0]);
  dolfin_assert(values_dim[0] == cells_dim[0]);

  // Check size of dataset. If small enough, just read on all processes...

  // FIXME: optimise value
  const std::size_t max_data_one = 1048576; // arbitrary 1M

  if (values_dim[0] < max_data_one)
  {
    // read on all processes
    const std::pair<std::size_t, std::size_t> range(0, values_dim[0]);
    const std::size_t local_size = range.second - range.first;

    std::vector<T> values_data;
    values_data.reserve(local_size);
    HDF5Interface::read_dataset(hdf5_file_id, values_name, range, values_data);
    std::vector<std::size_t> entities_data;
    entities_data.reserve(local_size);
    HDF5Interface::read_dataset(hdf5_file_id, entities_name, range,
                                entities_data);
    std::vector<std::size_t> cells_data;
    cells_data.reserve(local_size);
    HDF5Interface::read_dataset(hdf5_file_id, cells_name, range, cells_data);

    // Get global mapping to restore values
    const Mesh& mesh = *mesh_vc.mesh();
    const std::vector<std::size_t>& global_cell_index
      = mesh.topology().global_indices(mesh.topology().dim());

    // Reference to actual map of MeshValueCollection
    std::map<std::pair<std::size_t, std::size_t>, T>& mvc_map
      = mesh_vc.values();

    // Find cells which are on this process,
    // under the assumption that global_cell_index is ordered.
    dolfin_assert(std::is_sorted(global_cell_index.begin(),
                                 global_cell_index.end()));

    // cells_data in general is not ordered, so we sort it
    // keeping track of the indices
    std::vector<std::size_t> cells_data_index(cells_data.size());
    std::iota(cells_data_index.begin(), cells_data_index.end(), 0);
    std::sort(cells_data_index.begin(), cells_data_index.end(),
              [&cells_data](std::size_t i, size_t j)
              { return cells_data[i] < cells_data[j]; });

    // The implementation follows std::set_intersection, which we are
    // not able to use here since we need the indices of the
    // intersection, not just the values.
    std::vector<std::size_t>::const_iterator i = global_cell_index.begin();
    std::vector<std::size_t>::const_iterator j = cells_data_index.begin();
    while (i!=global_cell_index.end() && j!=cells_data_index.end())
    {

      // Global cell index is less than the cell_data index read from file
      if (*i < cells_data[*j])
      {
        ++i;
      }

      // Global cell index is larger than the cell_data index read from file
      else if (*i > cells_data[*j])
      {
        ++j;
      }

      // Global cell index is the same as the cell_data index read from file
      else
      {
        // Here we do not increment j because cells_data_index is ordered
        // but not *strictly* ordered.
        std::size_t lidx = i - global_cell_index.begin();
        mvc_map[std::make_pair(lidx, entities_data[*j])] = values_data[*j];
        ++j;
      }
    }
  }
  else
  {
    const Mesh& mesh = *mesh_vc.mesh();

    // Divide range between processes
    const std::pair<std::size_t, std::size_t> data_range
      = MPI::local_range(_mpi_comm, values_dim[0]);
    const std::size_t local_size = data_range.second - data_range.first;

    // Read local range of values, entities and cells
    std::vector<T> values_data;
    values_data.reserve(local_size);
    HDF5Interface::read_dataset(hdf5_file_id, values_name, data_range,
                                values_data);
    std::vector<std::size_t> entities_data;
    entities_data.reserve(local_size);
    HDF5Interface::read_dataset(hdf5_file_id, entities_name, data_range,
                                entities_data);
    std::vector<std::size_t> cells_data;
    cells_data.reserve(local_size);
    HDF5Interface::read_dataset(hdf5_file_id, cells_name, data_range,
                                cells_data);

    std::vector<std::pair<std::size_t, std::size_t>> cell_ownership;
    cell_ownership = HDF5Utility::cell_owners(mesh, cells_data);

    const std::size_t num_processes = MPI::size(_mpi_comm);
    std::vector<std::vector<std::size_t>> send_entities(num_processes);
    std::vector<std::vector<std::size_t>> send_local(num_processes);
    std::vector<std::vector<T>> send_values(num_processes);
    for (std::size_t i = 0; i != cells_data.size(); ++i)
    {
      const std::size_t dest = cell_ownership[i].first;
      send_local[dest].push_back(cell_ownership[i].second);
      send_entities[dest].push_back(entities_data[i]);
      send_values[dest].push_back(values_data[i]);
    }

    std::vector<std::vector<T>> recv_values(num_processes);
    std::vector<std::vector<std::size_t>> recv_entities(num_processes);
    std::vector<std::vector<std::size_t>> recv_local(num_processes);
    MPI::all_to_all(_mpi_comm, send_entities, recv_entities);
    MPI::all_to_all(_mpi_comm, send_local, recv_local);
    MPI::all_to_all(_mpi_comm, send_values, recv_values);

    // Reference to actual map of MeshValueCollection
    std::map<std::pair<std::size_t, std::size_t>, T>& mvc_map
      = mesh_vc.values();

    for (std::size_t i = 0; i < num_processes; ++i)
    {
      const std::vector<std::size_t>& local_index = recv_local[i];
      const std::vector<std::size_t>& local_entities = recv_entities[i];
      const std::vector<T>& local_values = recv_values[i];
      dolfin_assert(local_index.size() == local_entities.size());
      dolfin_assert(local_index.size() == local_values.size());

      for (std::size_t j = 0; j < local_index.size(); ++j)
      {
        mvc_map[std::make_pair(local_index[j], local_entities[j])]
          = local_values[j];
      }
    }

  }
}
//-----------------------------------------------------------------------------
void HDF5File::read(Mesh& input_mesh, const std::string mesh_name,
                    bool use_partition_from_file) const
{
  const std::string topology_name = mesh_name + "/topology";
  if (!HDF5Interface::has_dataset(hdf5_file_id, topology_name))
  {
    dolfin_error("HDF5File.cpp",
                 "read topology dataset",
                 "Dataset \"%s\" not found", topology_name.c_str());
  }

  const std::string geometry_name = mesh_name + "/coordinates";
  if (!HDF5Interface::has_dataset(hdf5_file_id, geometry_name))
  {
    dolfin_error("HDF5File.cpp",
                 "read coordinates dataset",
                 "Dataset \"%s\" not found", geometry_name.c_str());
  }

  const std::string cell_type("unknown");
  read(input_mesh, topology_name, geometry_name, cell_type, use_partition_from_file);
}
//-----------------------------------------------------------------------------
void HDF5File::read(Mesh& input_mesh, const std::string topology_name,
                    const std::string geometry_name,
                    const std::string known_cell_type,
                    bool use_partition_from_file) const
{
  Timer t("HDF5: read mesh");
  dolfin_assert(hdf5_file_open);

  // Structure to store local mesh
  LocalMeshData mesh_data(_mpi_comm);

  // --- Topology ---

  // Discover size of topology dataset
  std::vector<std::size_t> topology_dim
    = HDF5Interface::get_dataset_size(hdf5_file_id, topology_name);

  // If cell type is encoded in HDF5, then use that, otherwise fall back to known_cell_type
  std::string cell_type_str(known_cell_type);
  if (HDF5Interface::has_attribute(hdf5_file_id, topology_name, "celltype"))
    HDF5Interface::get_attribute(hdf5_file_id, topology_name, "celltype", cell_type_str);

  std::unique_ptr<CellType> cell_type(CellType::create(cell_type_str));

  const std::size_t num_vertices_per_cell
    = cell_type->num_entities(0);

  mesh_data.tdim = cell_type->dim();
  mesh_data.cell_type = cell_type->cell_type();

  // Get total number of cells, as number of rows in topology dataset
  const std::size_t num_global_cells = topology_dim[0];
  mesh_data.num_global_cells = num_global_cells;

  dolfin_assert(num_vertices_per_cell == topology_dim[1]);
  mesh_data.num_vertices_per_cell = num_vertices_per_cell;

  // Get partition from file, if available
  std::vector<std::size_t> partitions;
  if (HDF5Interface::has_attribute(hdf5_file_id, topology_name, "partition"))
    HDF5Interface::get_attribute(hdf5_file_id, topology_name, "partition",
                                 partitions);

  std::pair<std::size_t, std::size_t> cell_range;

  // Check whether number of MPI processes matches partitioning, and
  // restore if possible
  if (MPI::size(_mpi_comm) == partitions.size())
  {
    partitions.push_back(num_global_cells);
    const std::size_t proc = MPI::rank(_mpi_comm);
    cell_range = std::make_pair(partitions[proc], partitions[proc + 1]);

    // Restore partitioning if requested
    if (use_partition_from_file)
    {
      mesh_data.cell_partition
        = std::vector<std::size_t>(cell_range.second - cell_range.first, proc);
    }
  }
  else
  {
    if (use_partition_from_file)
      warning("Could not use partition from file: wrong size");
    // Divide up cells ~equally between processes
    cell_range = MPI::local_range(_mpi_comm, num_global_cells);
  }

  const std::size_t num_local_cells = cell_range.second - cell_range.first;

  // Read a block of cells
  std::vector<std::size_t> topology_data;
  topology_data.reserve(num_local_cells*num_vertices_per_cell);
  HDF5Interface::read_dataset(hdf5_file_id, topology_name, cell_range,
                              topology_data);

  // Reconstruct mesh_name from topology_name - needed for cell_indices
  // and domains
  std::string mesh_name = topology_name.substr(0, topology_name.rfind("/"));
  // Look for cell indices in dataset, and use if available
  mesh_data.global_cell_indices.reserve(num_local_cells);
  const std::string cell_indices_name = mesh_name + "/cell_indices";
  if (HDF5Interface::has_dataset(hdf5_file_id, cell_indices_name))
  {
    HDF5Interface::read_dataset(hdf5_file_id, cell_indices_name,
                                cell_range, mesh_data.global_cell_indices);
  }
  else
  {
    for (std::size_t i = 0; i < num_local_cells; i++)
      mesh_data.global_cell_indices.push_back(cell_range.first + i);
  }

  // Copy to boost::multi_array
  mesh_data.cell_vertices.resize(boost::extents[num_local_cells][num_vertices_per_cell]);
  boost::multi_array_ref<std::size_t, 2>
    topo_data_array(topology_data.data(), boost::extents[num_local_cells][num_vertices_per_cell]);

  // Remap vertices to DOLFIN ordering from VTK/XDMF
  std::vector<unsigned int> perm = cell_type->vtk_mapping();

  for (std::size_t i = 0; i != num_local_cells; ++i)
    for (std::size_t j = 0; j != num_vertices_per_cell; ++j)
      mesh_data.cell_vertices[i][j] = topo_data_array[i][perm[j]];

  // --- Coordinates ---

  // Get dimensions of coordinate dataset
  std::vector<std::size_t> coords_dim
    = HDF5Interface::get_dataset_size(hdf5_file_id, geometry_name);
  mesh_data.num_global_vertices = coords_dim[0];
  mesh_data.gdim = coords_dim[1];

  // Divide range into equal blocks for each process
  const std::pair<std::size_t, std::size_t> vertex_range
    = MPI::local_range(_mpi_comm, mesh_data.num_global_vertices);
  const std::size_t num_local_vertices
    = vertex_range.second - vertex_range.first;

  // Read vertex data to temporary vector
  std::vector<double> coordinates_data;
  coordinates_data.reserve(num_local_vertices*mesh_data.gdim);
  HDF5Interface::read_dataset(hdf5_file_id, geometry_name, vertex_range,
                              coordinates_data);

  // Copy to boost::multi_array
  mesh_data.vertex_coordinates.resize(boost::extents[num_local_vertices][mesh_data.gdim]);
  std::copy(coordinates_data.begin(), coordinates_data.end(),
            mesh_data.vertex_coordinates.data());

  // Fill vertex indices with values - not used in build_distributed_mesh
  mesh_data.vertex_indices.resize(num_local_vertices);
  for (std::size_t i = 0; i < mesh_data.vertex_coordinates.size(); ++i)
    mesh_data.vertex_indices[i] = vertex_range.first + i;

  t.stop();

  // Build distributed mesh
  if (MPI::size(_mpi_comm) == 1)
    HDF5Utility::build_local_mesh(input_mesh, mesh_data);
  else
    MeshPartitioning::build_distributed_mesh(input_mesh, mesh_data);

  // ---- Markers ----
  // Check if we have any domains
  for (std::size_t d = 0; d <= input_mesh.topology().dim(); ++d)
  {
    const std::string marker_dataset = mesh_name + "/domain_"
      + std::to_string(d);
    if (!has_dataset(marker_dataset))
      continue;

    MeshValueCollection<std::size_t> mvc(input_mesh, d);
    read_mesh_value_collection(mvc, marker_dataset);

    // Get mesh value collection data
    const std::map<std::pair<std::size_t, std::size_t>, std::size_t>&
      values = mvc.values();

    // Get mesh domain data and fill
    std::map<std::size_t, std::size_t>& markers
      = input_mesh.domains().markers(d);
    std::map<std::pair<std::size_t, std::size_t>,
             std::size_t>::const_iterator entry;
    if (d != input_mesh.topology().dim())
    {
      input_mesh.init(d);
      for (entry = values.begin(); entry != values.end(); ++entry)
      {
        const Cell cell(input_mesh, entry->first.first);
        const std::size_t entity_index
          = cell.entities(d)[entry->first.second];
        markers[entity_index] = entry->second;
      }
    }
    else
    {
      // Special case for cells
      for (entry = values.begin(); entry != values.end(); ++entry)
        markers[entry->first.first] = entry->second;
    }
  }

}
//-----------------------------------------------------------------------------
bool HDF5File::has_dataset(const std::string dataset_name) const
{
  dolfin_assert(hdf5_file_open);
  return HDF5Interface::has_dataset(hdf5_file_id, dataset_name);
}
//-----------------------------------------------------------------------------
HDF5Attribute HDF5File::attributes(const std::string dataset_name)
{
  dolfin_assert(hdf5_file_open);
  if (!has_dataset(dataset_name))
    dolfin_error("HDF5File.cpp",
                 "accessing attributes",
                 "Dataset \"%s\" not found", dataset_name.c_str());
  return HDF5Attribute(hdf5_file_id, dataset_name);
}
//-----------------------------------------------------------------------------

#endif<|MERGE_RESOLUTION|>--- conflicted
+++ resolved
@@ -1143,7 +1143,7 @@
 void HDF5File::write(const MeshValueCollection<std::size_t>& mesh_values,
                      const std::string name)
 {
-  write_mesh_value_collection_v2(mesh_values, name);
+  write_mesh_value_collection(mesh_values, name);
 }
 //-----------------------------------------------------------------------------
 void HDF5File::read(MeshValueCollection<std::size_t>& mesh_values,
@@ -1155,7 +1155,7 @@
 void HDF5File::write(const MeshValueCollection<double>& mesh_values,
                      const std::string name)
 {
-  write_mesh_value_collection_v2(mesh_values, name);
+  write_mesh_value_collection(mesh_values, name);
 }
 //-----------------------------------------------------------------------------
 void HDF5File::read(MeshValueCollection<double>& mesh_values,
@@ -1205,11 +1205,7 @@
 }
 //-----------------------------------------------------------------------------
 template <typename T>
-<<<<<<< HEAD
-void HDF5File::write_mesh_value_collection_v2(const MeshValueCollection<T>& mesh_values,
-=======
 void HDF5File::write_mesh_value_collection(const MeshValueCollection<T>& mesh_values,
->>>>>>> fb3872ca
                                               const std::string name)
 {
   const std::size_t dim = mesh_values.dim();
@@ -1226,14 +1222,6 @@
   topology.reserve(values.size()*num_vertices_per_entity);
   value_data.reserve(values.size());
 
-<<<<<<< HEAD
-  for (auto &p : values)
-  {
-    const Cell cell = Cell(*mesh, p.first.first);
-    const unsigned int entity_local_idx = cell.entities(dim)[p.first.second];
-    const MeshEntity entity = MeshEntity(*mesh, dim, entity_local_idx);
-    for (VertexIterator v(entity); !v.end(); ++v)
-=======
   const std::size_t tdim = mesh->topology().dim();
   mesh->init(tdim, dim);
   for (auto &p : values)
@@ -1245,7 +1233,6 @@
       cell = MeshEntity(*mesh, dim, entity_local_idx);
     }
     for (VertexIterator v(cell); !v.end(); ++v)
->>>>>>> fb3872ca
       topology.push_back(v->global_index());
     value_data.push_back(p.second);
   }
@@ -1255,17 +1242,6 @@
 
   global_size[0] = MPI::sum(_mpi_comm, values.size());
   global_size[1] = num_vertices_per_entity;
-<<<<<<< HEAD
-  write_data(name + "/topology", topology, global_size, mpi_io);
-
-  global_size[1] = 1;
-  write_data(name + "/values", value_data, global_size, mpi_io);
-}
-//-----------------------------------------------------------------------------
-template <typename T>
-void HDF5File::write_mesh_value_collection(const MeshValueCollection<T>& mesh_values,
-                                           const std::string name)
-=======
 
   // FIXME: this should throw an error, but is here because
   // "mesh domains" call write_mesh_value_collection with empty
@@ -1286,7 +1262,6 @@
 void HDF5File::write_mesh_value_collection_old(
                     const MeshValueCollection<T>& mesh_values,
                     const std::string name)
->>>>>>> fb3872ca
 {
   const std::map<std::pair<std::size_t, std::size_t>, T>& values
     = mesh_values.values();
