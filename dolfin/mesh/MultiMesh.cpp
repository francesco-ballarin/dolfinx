--- conflicted
+++ resolved
@@ -23,6 +23,7 @@
 
 #include <cmath>
 #include <dolfin/log/log.h>
+#include <dolfin/plot/plot.h>
 #include <dolfin/common/NoDeleter.h>
 #include <dolfin/geometry/BoundingBoxTree.h>
 #include <dolfin/geometry/SimplexQuadrature.h>
@@ -1099,7 +1100,6 @@
 }
 //-----------------------------------------------------------------------------
 void MultiMesh::_add_normal(std::vector<double>& normals,
-<<<<<<< HEAD
 			    const Point& normal,
 			    std::size_t npts,
 			    std::size_t gdim) const
@@ -1108,7 +1108,6 @@
     for (std::size_t j = 0; j < gdim; ++j)
       normals.push_back(-normal[j]);
 }
-
 //-----------------------------------------------------------------------------
 void MultiMesh::_plot() const
 {
@@ -1151,15 +1150,6 @@
     s << "Map of cell types for multimesh part " << p;
     dolfin::plot(f, s.str());
   }
-=======
-                         const Point& normal,
-                         const std::size_t npts,
-                         const std::size_t gdim) const
-{
-for (std::size_t i = 0; i < npts; ++i)
- for (std::size_t j = 0; j < gdim; ++j)
-   normals.push_back(normal[j]);
->>>>>>> a612b703
 }
 //------------------------------------------------------------------------------
 void MultiMesh::_inclusion_exclusion_overlap
