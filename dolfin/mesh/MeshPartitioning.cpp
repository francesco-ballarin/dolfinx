// Copyright (C) 2008-2014 Niclas Jansson, Ola Skavhaug, Anders Logg,
// Garth N. Wells and Chris Richardson
//
// This file is part of DOLFIN.
//
// DOLFIN is free software: you can redistribute it and/or modify
// it under the terms of the GNU Lesser General Public License as published by
// the Free Software Foundation, either version 3 of the License, or
// (at your option) any later version.
//
// DOLFIN is distributed in the hope that it will be useful,
// but WITHOUT ANY WARRANTY; without even the implied warranty of
// MERCHANTABILITY or FITNESS FOR A PARTICULAR PURPOSE. See the
// GNU Lesser General Public License for more details.
//
// You should have received a copy of the GNU Lesser General Public License
// along with DOLFIN. If not, see <http://www.gnu.org/licenses/>.
//
// Modified by Kent-Andre Mardal 2011
// Modified by Anders Logg 2011
// Modified by Garth N. Wells 2011-2012
// Modified by Chris Richardson 2013-2014
//

#include <algorithm>
#include <iterator>
#include <map>
#include <memory>
#include <numeric>
#include <set>
#include <boost/multi_array.hpp>

#include <dolfin/log/log.h>
#include <dolfin/common/MPI.h>
#include <dolfin/common/Timer.h>
#include <dolfin/geometry/Point.h>
#include <dolfin/graph/GraphBuilder.h>
#include <dolfin/graph/ParMETIS.h>
#include <dolfin/graph/SCOTCH.h>
#include <dolfin/parameter/GlobalParameters.h>

#include "CellType.h"
#include "DistributedMeshTools.h"
#include "Facet.h"
#include "LocalMeshData.h"
#include "Mesh.h"
#include "MeshEditor.h"
#include "MeshEntity.h"
#include "MeshEntityIterator.h"
#include "MeshFunction.h"
#include "MeshTopology.h"
#include "MeshValueCollection.h"
#include "Vertex.h"
#include "MeshPartitioning.h"

using namespace dolfin;

// Explicitly instantiate some templated functions to help the Python
// wrappers
template void MeshPartitioning::build_mesh_value_collection(const Mesh& mesh,
   const std::vector<std::pair<std::pair<std::size_t, std::size_t>, std::size_t>>&
                                                            local_value_data,
   MeshValueCollection<std::size_t>& mesh_values);

template void MeshPartitioning::build_mesh_value_collection(const Mesh& mesh,
   const std::vector<std::pair<std::pair<std::size_t, std::size_t>, int>>&
                                                            local_value_data,
   MeshValueCollection<int>& mesh_values);

template void MeshPartitioning::build_mesh_value_collection(const Mesh& mesh,
   const std::vector<std::pair<std::pair<std::size_t, std::size_t>, double>>&
                                                            local_value_data,
   MeshValueCollection<double>& mesh_values);

template void MeshPartitioning::build_mesh_value_collection(const Mesh& mesh,
   const std::vector<std::pair<std::pair<std::size_t, std::size_t>, bool>>&
                                                            local_value_data,
                                     MeshValueCollection<bool>& mesh_values);

//-----------------------------------------------------------------------------
void MeshPartitioning::build_distributed_mesh(Mesh& mesh)
{
  if (MPI::size(mesh.mpi_comm()) > 1)
  {
    // Create and distribute local mesh data
    LocalMeshData local_mesh_data(mesh);

    // Build distributed mesh
    const std::string ghost_mode = parameters["ghost_mode"];
    build_distributed_mesh(mesh, local_mesh_data, ghost_mode);
  }
}
//-----------------------------------------------------------------------------
void MeshPartitioning::build_distributed_mesh(Mesh& mesh,
                            const std::vector<int>& cell_destinations,
                            const std::string ghost_mode)
{
  if (MPI::size(mesh.mpi_comm()) > 1)
  {
    // Create and distribute local mesh data
    LocalMeshData local_mesh_data(mesh);

    // Attach cell destinations
    local_mesh_data.cell_partition = cell_destinations;

    // Build distributed mesh
    build_distributed_mesh(mesh, local_mesh_data, ghost_mode);
  }
}
//-----------------------------------------------------------------------------
void MeshPartitioning::build_distributed_mesh(Mesh& mesh,
                                              const LocalMeshData& local_data,
                                              const std::string ghost_mode)
{
  Timer timer("Build distributed mesh from local mesh data");

  // Get mesh partitioner
  const std::string partitioner = parameters["mesh_partitioner"];

  // MPI communicator
  MPI_Comm comm = mesh.mpi_comm();

  // Compute cell partitioning or use partitioning provided in local_data
  std::vector<int> cell_partition;
  std::map<std::int64_t, std::vector<int>> ghost_procs;
  if (local_data.cell_partition.empty())
  {
    partition_cells(comm, local_data, partitioner, cell_partition, ghost_procs);
  }
  else
  {
    // Copy cell partition
    cell_partition = local_data.cell_partition;
    dolfin_assert(cell_partition.size() == local_data.global_cell_indices.size());
    dolfin_assert(*std::max_element(cell_partition.begin(), cell_partition.end())
                  < (int) MPI::size(comm));
  }

  if (ghost_procs.empty() && ghost_mode != "none")
  {
    // FIXME: need to generate ghost cell information here
    // by doing a facet-matching operation "GraphBuilder" style
    dolfin_error("MeshPartitioning.cpp",
                 "build ghost mesh",
                 "Ghost cell information not available");
  }

  // Build mesh from local mesh data and provided cell partition
  build(mesh, local_data, cell_partition, ghost_procs, ghost_mode);

  // Create MeshDomains from local_data
  // FIXME: probably not working with ghost cells?
  build_mesh_domains(mesh, local_data);

  // Initialise number of globally connected cells to each facet. This is
  // necessary to distinguish between facets on an exterior boundary and
  // facets on a partition boundary (see
  // https://bugs.launchpad.net/dolfin/+bug/733834).
  DistributedMeshTools::init_facet_cell_connections(mesh);
}
//-----------------------------------------------------------------------------
void
MeshPartitioning::partition_cells(const MPI_Comm& mpi_comm,
                                 const LocalMeshData& mesh_data,
                                 const std::string partitioner,
                                 std::vector<int>& cell_partition,
                                 std::map<std::int64_t, std::vector<int>>& ghost_procs)
{
  // Clear data
  cell_partition.clear();
  ghost_procs.clear();

  // Compute cell partition using partitioner from parameter system
  if (partitioner == "SCOTCH")
  {
    std::unique_ptr<CellType> cell_type(CellType::create(mesh_data.cell_type));
    dolfin_assert(cell_type);
    SCOTCH::compute_partition(mpi_comm, cell_partition, ghost_procs,
                              mesh_data.cell_vertices,
                              mesh_data.global_cell_indices,
                              mesh_data.cell_weight,
                              mesh_data.num_global_vertices,
                              mesh_data.num_global_cells,
                              *cell_type);
  }
  else if (partitioner == "ParMETIS")
  {
    ParMETIS::compute_partition(mpi_comm, cell_partition, ghost_procs,
                                mesh_data.cell_vertices,
                                mesh_data.num_vertices_per_cell);
  }
  else
  {
    dolfin_error("MeshPartitioning.cpp",
                 "compute cell partition",
                 "Mesh partitioner '%s' is unknown.", partitioner.c_str());
  }
}
//-----------------------------------------------------------------------------
void MeshPartitioning::build(Mesh& mesh, const LocalMeshData& mesh_data,
                             const std::vector<int>& cell_partition,
                             const std::map<std::int64_t, std::vector<int>>& ghost_procs,
                             const std::string ghost_mode)
{
  // Distribute cells
  Timer timer("Distribute mesh (cells and vertices)");

  // Topological dimension
  const int tdim = mesh_data.tdim;

  const std::int64_t num_global_vertices = mesh_data.num_global_vertices;
  const int num_cell_vertices = mesh_data.num_vertices_per_cell;

  // FIXME: explain structure of shared_cells
  // Keep tabs on ghost cell ownership (map from local cell index to sharing
  // processes)

  // Send cells to processes that need them. Returns
  // 0. Number of regular cells on this process
  // 1. Map from local cell index to to sharing process for ghosted cells
  boost::multi_array<std::int64_t, 2> new_cell_vertices;
  std::vector<std::int64_t> new_global_cell_indices;
  std::vector<int> new_cell_partition;
  std::map<std::int32_t, std::set<unsigned int>> shared_cells;
  const std::int32_t num_regular_cells
    = distribute_cells(mesh.mpi_comm(), mesh_data,
                       cell_partition, ghost_procs,
                       new_cell_vertices,
                       new_global_cell_indices,
                       new_cell_partition, shared_cells);

  //const std::int32_t num_regular_cells = std::get<0>(dist_cell_data);
  //std::vector<int> new_cell_partition = std::get<1>(dist_cell_data);
  //std::map<std::int32_t, std::set<unsigned int>>&
  //  shared_cells = std::get<2>(dist_cell_data);

  if (ghost_mode == "shared_vertex")
  {
    // Send/receive additional cells defined by connectivity to the shared
    // vertices. Add new cells to new_mesh_data
    distribute_cell_layer(mesh.mpi_comm(), num_regular_cells,
                          num_global_vertices, shared_cells, new_cell_vertices,
                          new_global_cell_indices, new_cell_partition);
  }
  else if (ghost_mode == "none")
  {
    // Resize to remove all ghost cells
    new_cell_partition.resize(num_regular_cells);
    new_global_cell_indices.resize(num_regular_cells);
    new_cell_vertices.resize(boost::extents[num_regular_cells][num_cell_vertices]);
    shared_cells.clear();
  }

  #ifdef HAS_SCOTCH
  if (parameters["reorder_cells_gps"])
  {
<<<<<<< HEAD
=======
    std::cout << "Reorder cells" << std::endl;

>>>>>>> daa24b89
    std::unique_ptr<CellType> cell_type(CellType::create(mesh_data.cell_type));
    dolfin_assert(cell_type);
    std::map<std::int32_t, std::set<unsigned int>> reordered_shared_cells;
    boost::multi_array<std::int64_t, 2> reordered_cell_vertices;
    std::vector<std::int64_t> reordered_global_cell_indices;
    reorder_cells_gps(mesh.mpi_comm(), num_regular_cells, *cell_type,
                                  shared_cells, new_cell_vertices,
                                  new_global_cell_indices,
                                  reordered_shared_cells,
                                  reordered_cell_vertices,
                                  reordered_global_cell_indices);

    std::swap(shared_cells, reordered_shared_cells);
    std::swap(new_cell_vertices, reordered_cell_vertices);
    std::swap(new_global_cell_indices, reordered_global_cell_indices);
  }
  #endif

  // Generate mapping from global to local indexing for vertices
  // also calculating which vertices are 'ghost' and putting them
  // at the end of the local range
  std::vector<std::int64_t> vertex_indices;
  std::map<std::int64_t, std::int32_t> vertex_global_to_local;
  const std::int32_t num_regular_vertices
    = compute_vertex_mapping(mesh.mpi_comm(), num_regular_cells,
                             new_cell_vertices, vertex_indices,
                             vertex_global_to_local);

  #ifdef HAS_SCOTCH
  if (parameters["reorder_vertices_gps"])
  {
<<<<<<< HEAD
    auto data = reorder_vertices_gps(mesh.mpi_comm(), num_regular_vertices,
                              num_regular_cells, num_cell_vertices,
                              new_cell_vertices,
                              vertex_indices, vertex_global_to_local);
    std::swap(vertex_indices, data.first);
    std::swap(vertex_global_to_local, data.second);
=======
    std::vector<std::int64_t> reordered_vertex_indices;
    std::map<std::int64_t, std::int32_t> reordered_vertex_global_to_local;
    reorder_vertices_gps(mesh.mpi_comm(), num_regular_vertices,
                         num_regular_cells, num_cell_vertices,
                         new_cell_vertices, vertex_indices,
                         vertex_global_to_local, reordered_vertex_indices,
                         reordered_vertex_global_to_local);

    std::swap(vertex_indices, reordered_vertex_indices);
    std::swap(vertex_global_to_local, reordered_vertex_global_to_local);
>>>>>>> daa24b89
  }
  #endif

  // Send vertices to processes that need them, informing all
  // sharing processes of their destinations
  std::map<std::int32_t, std::set<unsigned int>> shared_vertices;
  boost::multi_array<double, 2> vertex_coordinates;
  distribute_vertices(mesh.mpi_comm(), mesh_data, vertex_indices,
                      vertex_coordinates, vertex_global_to_local,
                      shared_vertices);

  // FIXME: Clean this up
  // Structure to hold received data about local mesh
  LocalMeshData new_mesh_data(mesh.mpi_comm());

  // Copy over some basic information
  dolfin_assert(mesh_data.tdim >= 0);
  new_mesh_data.tdim = mesh_data.tdim;
  dolfin_assert(mesh_data.gdim > 0);
  new_mesh_data.gdim = mesh_data.gdim;
  dolfin_assert(mesh_data.num_global_cells >= 0);
  new_mesh_data.num_global_cells = mesh_data.num_global_cells;
  dolfin_assert(mesh_data.num_vertices_per_cell > 0);
  new_mesh_data.num_vertices_per_cell = mesh_data.num_vertices_per_cell;
  new_mesh_data.cell_type = mesh_data.cell_type;
  dolfin_assert(mesh_data.num_global_vertices >= 0);
  new_mesh_data.num_global_vertices = mesh_data.num_global_vertices;

  new_mesh_data.cell_partition = new_cell_partition;
  new_mesh_data.global_cell_indices = new_global_cell_indices;
  new_mesh_data.cell_vertices.resize(boost::extents[new_cell_vertices.shape()[0]][new_cell_vertices.shape()[1]]);
  new_mesh_data.cell_vertices = new_cell_vertices;
  new_mesh_data.vertex_indices = vertex_indices;
  new_mesh_data.vertex_coordinates.resize(boost::extents[vertex_coordinates.shape()[0]][vertex_coordinates.shape()[1]]);
  new_mesh_data.vertex_coordinates = vertex_coordinates;
  // -------

  timer.stop();

  // Build mesh from new_mesh_data
  build_mesh(mesh, vertex_global_to_local, new_mesh_data);

  // Fix up some of the ancilliary data about sharing and ownership
  // now that the mesh has been initialised

  // Copy cell ownership
  std::vector<unsigned int>& cell_owner = mesh.topology().cell_owner();
  cell_owner.clear();
  cell_owner.insert(cell_owner.begin(),
                    new_mesh_data.cell_partition.begin() + num_regular_cells,
                    new_mesh_data.cell_partition.end());

  // Set the ghost cell offset
  mesh.topology().init_ghost(tdim, num_regular_cells);

  // Set the ghost vertex offset
  mesh.topology().init_ghost(0, num_regular_vertices);

  // Assign map of shared cells and vertices
  mesh.topology().shared_entities(tdim) = shared_cells;
  mesh.topology().shared_entities(0) = shared_vertices;
}
//-----------------------------------------------------------------------------
void MeshPartitioning::reorder_cells_gps(
  MPI_Comm mpi_comm,
  const unsigned int num_regular_cells,
  const CellType& cell_type,
  const std::map<std::int32_t, std::set<unsigned int>>& shared_cells,
  const boost::multi_array<std::int64_t, 2>& cell_vertices,
  const std::vector<std::int64_t>& global_cell_indices,
  std::map<std::int32_t, std::set<unsigned int>>& reordered_shared_cells,
  boost::multi_array<std::int64_t, 2>& reordered_cell_vertices,
  std::vector<std::int64_t>& reordered_global_cell_indices)
{
  Timer timer("Reorder cells using GPS ordering");

  // Make dual graph from vertex indices, using GraphBuilder
  // FIXME: this should be reused later to add the facet-cell topology
  std::vector<std::set<std::size_t>> local_graph;
  GraphBuilder::FacetCellMap facet_cell_map;
  GraphBuilder::compute_local_dual_graph(mpi_comm, cell_vertices, cell_type,
                                         global_cell_indices, local_graph,
                                         facet_cell_map);

  const std::size_t num_all_cells = cell_vertices.shape()[0];
  const std::size_t local_cell_offset
    = MPI::global_offset(mpi_comm, num_all_cells, true);

  // Convert between graph types, removing offset
  // FIXME: make all graphs the same type

  Graph g_dual;
  // Ignore the ghost cells - they will not be reordered
  // FIXME: reorder ghost cells too
  for (unsigned int i = 0; i != num_regular_cells; ++i)
  {
    dolfin::Set<int> conn_set;
    for (auto q = local_graph[i].begin(); q != local_graph[i].end(); ++q)
    {
      dolfin_assert(*q >= local_cell_offset);
      const int local_index = *q - local_cell_offset;

      // Ignore ghost cells in connectivity
      if (local_index < (int)num_regular_cells)
        conn_set.insert(local_index);
    }
    g_dual.push_back(conn_set);
  }
  std::vector<int> remap = SCOTCH::compute_gps(g_dual);

  reordered_cell_vertices.resize(boost::extents[cell_vertices.shape()[0]][cell_vertices.shape()[1]]);
  reordered_global_cell_indices.resize(global_cell_indices.size());
  for (unsigned int i = 0; i != g_dual.size(); ++i)
  {
    // Remap data
    const unsigned int j = remap[i];
    reordered_cell_vertices[j] = cell_vertices[i];
    reordered_global_cell_indices[j] = global_cell_indices[i];
  }

  // Clear data
  reordered_shared_cells.clear();
  for (auto p = shared_cells.begin(); p != shared_cells.end(); ++p)
  {
    const unsigned int cell_index = p->first;
    if (cell_index < num_regular_cells)
      reordered_shared_cells.insert({remap[cell_index], p->second});
    else
      reordered_shared_cells.insert(*p);
  }
<<<<<<< HEAD

  // Return tuple
  return std::make_tuple(remapped_shared_cells, remapped_cell_vertices,
                         remapped_global_cell_indices);
=======
>>>>>>> daa24b89
}
//-----------------------------------------------------------------------------
void
MeshPartitioning::reorder_vertices_gps(MPI_Comm mpi_comm,
     const std::int32_t num_regular_vertices,
     const std::int32_t num_regular_cells,
     const int num_vertices_per_cell,
     const boost::multi_array<std::int64_t, 2>& cell_vertices,
     const std::vector<std::int64_t>& vertex_indices,
     const std::map<std::int64_t, std::int32_t>& vertex_global_to_local,
     std::vector<std::int64_t>& reordered_vertex_indices,
     std::map<std::int64_t, std::int32_t>& reordered_vertex_global_to_local)
{
  // Reorder vertices using the Gibbs-Poole-Stockmeyer algorithm of
  // SCOTCH.
  // "vertex_indices" and "vertex_global_to_local" are modified.

  Timer timer("Reorder vertices using GPS ordering");

  // Make local real graph (vertices are nodes, edges are edges)
  Graph g(num_regular_vertices);
  for (std::int32_t i = 0; i < num_regular_cells; ++i)
  {
    for (int j = 0; j < num_vertices_per_cell; ++j)
    {
      auto vj = vertex_global_to_local.find(cell_vertices[i][j]);
      dolfin_assert(vj != vertex_global_to_local.end());
      if (vj->second < num_regular_vertices)
      {
        for (int k = j + 1; k < num_vertices_per_cell; ++k)
        {
          auto vk = vertex_global_to_local.find(cell_vertices[i][k]);
          dolfin_assert(vk != vertex_global_to_local.end());
          if (vk->second < num_regular_vertices)
          {
            g[vj->second].insert(vk->second);
            g[vk->second].insert(vj->second);
          }
        }
      }
    }
  }

  std::vector<int> remap = SCOTCH::compute_gps(g);

  // Remap global-to-local mapping for regular vertices only
  reordered_vertex_global_to_local = vertex_global_to_local;
  for (auto p = reordered_vertex_global_to_local.begin();
        p != reordered_vertex_global_to_local.end(); ++p)
  {
    if (p->second < num_regular_vertices)
      p->second = remap[p->second];
  }

  // Remap local-to-global mapping for regular vertices
  const std::int32_t num_indices = vertex_indices.size();
  reordered_vertex_indices.resize(num_indices);

  for (std::int32_t i = 0; i < num_regular_vertices; ++i)
    reordered_vertex_indices[remap[i]] = vertex_indices[i];
  // Copy ghost vertices
  for (std::int32_t i = num_regular_vertices; i < num_indices; ++i)
    reordered_vertex_indices[i] = vertex_indices[i];
}
//-----------------------------------------------------------------------------
void MeshPartitioning::distribute_cell_layer(MPI_Comm mpi_comm,
  const int num_regular_cells,
  const std::int64_t num_global_vertices,
  std::map<std::int32_t, std::set<unsigned int>>& shared_cells,
  boost::multi_array<std::int64_t, 2>& cell_vertices,
  std::vector<std::int64_t>& global_cell_indices,
  std::vector<int>& cell_partition)
{
  Timer timer("Distribute cell layer");

  const int mpi_size = MPI::size(mpi_comm);
  const int mpi_rank = MPI::rank(mpi_comm);

  // Get set of vertices in ghost cells
  std::map<std::int64_t, std::vector<std::int64_t>> sh_vert_to_cell;

  // Make global-to-local map of shared cells
  std::map<std::int64_t, int> cell_global_to_local;
  for (int i = num_regular_cells; i < (int) cell_vertices.size(); ++i)
  {
    // Add map entry for each vertex
    for(auto p = cell_vertices[i].begin(); p != cell_vertices[i].end(); ++p)
      sh_vert_to_cell.insert({*p, std::vector<std::int64_t>()});

    cell_global_to_local.insert({global_cell_indices[i], i});
  }

  // Reduce vertex set to those which also appear in local cells
  // giving the effective boundary vertices.
  // Make a map from these vertices to the set of connected cells
  // (but only adding locally owned cells)

  // Go through all regular cells
  // to add any previously unshared cells.
  for (int i = 0; i < num_regular_cells; ++i)
  {
    for (auto v = cell_vertices[i].begin(); v != cell_vertices[i].end(); ++v)
    {
      auto vc_it = sh_vert_to_cell.find(*v);
      if (vc_it != sh_vert_to_cell.end())
      {
        cell_global_to_local.insert({global_cell_indices[i], i});
        vc_it->second.push_back(i);
      }
    }
  }

  // Send lists of cells/owners to MPI::index_owner of vertex,
  // collating and sending back out...
  std::vector<std::vector<std::int64_t>> send_vertcells(mpi_size);
  std::vector<std::vector<std::int64_t>> recv_vertcells(mpi_size);
  for (auto vc_it = sh_vert_to_cell.begin();
       vc_it != sh_vert_to_cell.end(); ++vc_it)
  {
    const int dest = MPI::index_owner(mpi_comm, vc_it->first,
                                      num_global_vertices);

    std::vector<std::int64_t>& sendv = send_vertcells[dest];

    // Pack as [cell_global_index, this_vertex, [other_vertices]]
    for (auto q = vc_it->second.begin(); q != vc_it->second.end(); ++q)
    {
      sendv.push_back(global_cell_indices[*q]);
      sendv.push_back(vc_it->first);
      for (auto v = cell_vertices[*q].begin(); v != cell_vertices[*q].end(); ++v)
      {
        if (*v != vc_it->first)
          sendv.push_back(*v);
      }
    }
  }

  MPI::all_to_all(mpi_comm, send_vertcells, recv_vertcells);

  const unsigned int num_cell_vertices = cell_vertices.shape()[1];

  // Collect up cells on common vertices

  // Reset map
  sh_vert_to_cell.clear();

  for (int i = 0; i < mpi_size; ++i)
  {
    const std::vector<std::int64_t>& recv_i = recv_vertcells[i];
    for (auto q = recv_i.begin(); q != recv_i.end(); q += num_cell_vertices + 1)
    {
      const std::size_t vertex_index = *(q + 1);
      std::vector<std::int64_t> cell_set(1, i);
      cell_set.insert(cell_set.end(), q, q + num_cell_vertices + 1);

      // Packing: [owner, cell_index, this_vertex, [other_vertices]]
      // Look for vertex in map, and add the attached cell
      auto it = sh_vert_to_cell.find(vertex_index);
      if (it == sh_vert_to_cell.end())
        sh_vert_to_cell.insert({vertex_index, cell_set});
      else
        it->second.insert(it->second.end(), cell_set.begin(), cell_set.end());
    }
  }

  // Clear sending arrays
  send_vertcells = std::vector<std::vector<std::int64_t>>(mpi_size);

  // Send back out to all processes which share the same vertex
  // FIXME: avoid sending back own cells to owner?
  for (auto p = sh_vert_to_cell.begin(); p != sh_vert_to_cell.end(); ++p)
  {
    for (auto q = p->second.begin(); q != p->second.end();
          q += (num_cell_vertices + 2))
    {
      send_vertcells[*q].insert(send_vertcells[*q].end(), p->second.begin(),
                                p->second.end());
    }
  }

  MPI::all_to_all(mpi_comm, send_vertcells, recv_vertcells);

  // Count up new cells, assign local index, set owner
  // and initialise shared_cells

  const unsigned int num_cells = cell_vertices.shape()[0];
  unsigned int count = num_cells;

  for (auto p = recv_vertcells.begin(); p != recv_vertcells.end(); ++p)
  {
    for (auto q = p->begin(); q != p->end(); q += num_cell_vertices + 2)
    {
      const std::int64_t owner = *q;
      const std::int64_t cell_index = *(q + 1);
      auto cell_it = cell_global_to_local.find(cell_index);
      if (cell_it == cell_global_to_local.end())
      {
        cell_global_to_local.insert({cell_index, count});
        shared_cells.insert({count, std::set<unsigned int>()});
        global_cell_indices.push_back(cell_index);
        cell_partition.push_back(owner);
        ++count;
      }
    }
  }

  cell_vertices.resize(boost::extents[count][num_cell_vertices]);
  std::set<unsigned int> sharing_procs;
  std::vector<std::size_t> sharing_cells;
  std::size_t last_vertex = std::numeric_limits<std::size_t>::max();
  for (auto p = recv_vertcells.begin(); p != recv_vertcells.end(); ++p)
  {
    for (auto q = p->begin(); q != p->end(); q += num_cell_vertices + 2)
    {
      const std::size_t shared_vertex = *(q + 2);
      const int owner = *q;
      const std::size_t cell_index = *(q + 1);
      const std::size_t local_index
        = cell_global_to_local.find(cell_index)->second;

      // Add vertices to new cells
      if (local_index >= num_cells)
      {
        for (unsigned int j = 0; j != num_cell_vertices; ++j)
          cell_vertices[local_index][j] = *(q + j + 2);
      }

      // If starting on a new shared vertex, dump old data
      // into shared_cells
      if (shared_vertex != last_vertex)
      {
        last_vertex = shared_vertex;
        for (auto c = sharing_cells.begin(); c != sharing_cells.end(); ++c)
        {
          auto it = shared_cells.find(*c);
          if (it == shared_cells.end())
            shared_cells.insert({*c, sharing_procs});
          else
            it->second.insert(sharing_procs.begin(), sharing_procs.end());
        }
        sharing_procs.clear();
        sharing_cells.clear();
      }

      // Don't include self in sharing processes
      if (owner != mpi_rank)
         sharing_procs.insert(owner);
      sharing_cells.push_back(local_index);
    }
  }

  for (auto c = sharing_cells.begin(); c != sharing_cells.end(); ++c)
  {
    auto it = shared_cells.find(*c);
    if (it == shared_cells.end())
      shared_cells.insert({*c, sharing_procs});
    else
      it->second.insert(sharing_procs.begin(), sharing_procs.end());
  }
}
//-----------------------------------------------------------------------------
std::int32_t
MeshPartitioning::distribute_cells(
  const MPI_Comm mpi_comm,
  const LocalMeshData& mesh_data,
  const std::vector<int>& cell_partition,
  const std::map<std::int64_t, std::vector<int>>& ghost_procs,
  boost::multi_array<std::int64_t, 2>& new_cell_vertices,
  std::vector<std::int64_t>& new_global_cell_indices,
  std::vector<int>& new_cell_partition,
  std::map<std::int32_t, std::set<unsigned int>>& shared_cells)
{
  // This function takes the partition computed by the partitioner stored in
  // cell_partition/ghost_procs Some cells go to multiple destinations. Each
  // cell is transmitted to its final destination(s) including its global index,
  // and the cell owner (for ghost cells this will be different from the
  // destination)

  Timer timer("Distribute cells");
  std::cout << "Dist cells" << std::endl;

  const std::size_t mpi_size = MPI::size(mpi_comm);
  const std::size_t mpi_rank = MPI::rank(mpi_comm);

  new_cell_partition.clear();
  shared_cells.clear();

  std::cout << "Dist cells 1" << std::endl;

  // Get dimensions of local mesh_data
  const std::size_t num_local_cells = mesh_data.cell_vertices.size();
  dolfin_assert(mesh_data.global_cell_indices.size() == num_local_cells);
  const std::size_t num_cell_vertices = mesh_data.num_vertices_per_cell;
  if (!mesh_data.cell_vertices.empty())
  {
    if (mesh_data.cell_vertices[0].size() != num_cell_vertices)
    {
      dolfin_error("MeshPartitioning.cpp",
                   "distribute cells",
                   "Mismatch in number of cell vertices (%d != %d) on process %d",
                   mesh_data.cell_vertices[0].size(), num_cell_vertices,
                   mpi_rank);
    }
  }

  std::cout << "Dist cells 2" << std::endl;

  // Send all cells to their destinations including their global indices.
  // First element of vector is cell count of unghosted cells,
  // second element is count of ghost cells.
  std::vector<std::vector<std::size_t>>
    send_cell_vertices(mpi_size, std::vector<std::size_t>(2, 0));

  for (unsigned int i = 0; i != cell_partition.size(); ++i)
  {
    // If cell is in ghost_procs map, use that to determine
    // destinations, otherwise just use the cell_partition
    // vector
    auto map_it = ghost_procs.find(i);
    if (map_it != ghost_procs.end())
    {
      const std::vector<int>& destinations = map_it->second;
      for (auto dest = destinations.begin(); dest != destinations.end(); ++dest)
      {
        // Create reference to destination vector
        std::vector<std::size_t>& send_cell_dest = send_cell_vertices[*dest];

        // Count of ghost cells, followed by ghost processes
        send_cell_dest.push_back(destinations.size());
        send_cell_dest.insert(send_cell_dest.end(), destinations.begin(),
                              destinations.end());

        // Global cell index
        send_cell_dest.push_back(mesh_data.global_cell_indices[i]);
        // Global vertex indices
        send_cell_dest.insert(send_cell_dest.end(),
                              mesh_data.cell_vertices[i].begin(),
                              mesh_data.cell_vertices[i].end());

        // First entry is the owner, so this counts as a 'local' cell
        // subsequent entries are 'remote ghosts'
        if (dest == destinations.begin())
          send_cell_dest[0]++;
        else
          send_cell_dest[1]++;
      }
    }
    else
    {
      // Single destination (unghosted cell)
      std::vector<std::size_t>& send_cell_dest
        = send_cell_vertices[cell_partition[i]];
      send_cell_dest.push_back(0);

      // Global cell index
      send_cell_dest.push_back(mesh_data.global_cell_indices[i]);

      // Global vertex indices
      send_cell_dest.insert(send_cell_dest.end(),
                            mesh_data.cell_vertices[i].begin(),
                            mesh_data.cell_vertices[i].end());
      send_cell_dest[0]++;
    }
  }

  std::cout << "Dist cells 3" << std::endl;

  // Distribute cell-vertex connectivity and ownership information
  std::vector<std::vector<std::size_t>> received_cell_vertices(mpi_size);
  MPI::all_to_all(mpi_comm, send_cell_vertices, received_cell_vertices);

  // Count number of received cells (first entry in vector)
  // and find out how many ghost cells there are...
  std::size_t local_count = 0;
  std::size_t ghost_count = 0;
  for (std::size_t p = 0; p < mpi_size; ++p)
  {
    std::vector<std::size_t>& received_data = received_cell_vertices[p];
    local_count += received_data[0];
    ghost_count += received_data[1];
  }

  const std::size_t all_count = ghost_count + local_count;

  std::cout << "Dist cells 4" << std::endl;

  // Put received mesh data into new_mesh_data structure
  new_cell_vertices.resize(boost::extents[all_count][num_cell_vertices]);
  new_global_cell_indices.resize(all_count);
  new_cell_partition.resize(all_count);

  std::cout << "Dist cells 5" << std::endl;

  // Unpack received data
  // Create a map from cells which are shared, to the remote processes
  // which share them - corral ghost cells to end of range
  std::size_t c = 0;
  std::size_t gc = local_count;
  for (std::size_t p = 0; p < mpi_size; ++p)
  {
    std::vector<std::size_t>& received_data = received_cell_vertices[p];
    for (auto it = received_data.begin() + 2; it != received_data.end();
         it += (*it + num_cell_vertices + 2))
    {
      auto tmp_it = it;
      const unsigned int num_ghosts = *tmp_it++;

      // Determine owner, and indexing.
      // Note that *tmp_it may be equal to mpi_rank
      const std::size_t owner = (num_ghosts == 0) ? mpi_rank : *tmp_it;
      const std::size_t idx = (owner == mpi_rank) ? c : gc;

      dolfin_assert(idx < new_cell_partition.size());
      new_cell_partition[idx] = owner;
      if (num_ghosts != 0)
      {
        std::set<unsigned int> proc_set(tmp_it, tmp_it + num_ghosts);
        // Remove self from set of sharing processes
        proc_set.erase(mpi_rank);
        shared_cells.insert({idx, proc_set});
        tmp_it += num_ghosts;
      }

      new_global_cell_indices[idx] = *tmp_it++;
      for (std::size_t j = 0; j < num_cell_vertices; ++j)
        new_cell_vertices[idx][j] = *tmp_it++;
      if (owner == mpi_rank)
        ++c;
      else
        ++gc;
    }
  }

  std::cout << "End Dist cells" << std::endl;

  dolfin_assert(c == local_count);
  dolfin_assert(gc == all_count);
  return local_count;
}
//-----------------------------------------------------------------------------
std::int32_t MeshPartitioning::compute_vertex_mapping(MPI_Comm mpi_comm,
                 const std::int32_t num_regular_cells,
                 const boost::multi_array<std::int64_t, 2>& cell_vertices,
                 std::vector<std::int64_t>& vertex_indices,
                 std::map<std::int64_t, std::int32_t>& vertex_global_to_local)
{
  vertex_indices.clear();
  vertex_global_to_local.clear();

  // Get set of unique vertices from cells and start constructing a
  // global_to_local map.  Ghost vertices will be at the end of the
  // range (v >= num_regular_vertices).
  std::int32_t v = 0;
  std::int32_t num_regular_vertices = 0;
  const std::int32_t num_cells = cell_vertices.size();
  for (std::int32_t i = 0; i < num_cells; ++i)
  {
    for (auto q : cell_vertices[i])
    {
      auto map_it = vertex_global_to_local.find(q);
      if (map_it == vertex_global_to_local.end())
      {
        vertex_global_to_local.insert({q, v});
        vertex_indices.push_back(q);
        ++v;
        if (i < num_regular_cells)
          num_regular_vertices = v;
      }
    }
  }

  return num_regular_vertices;
}
//-----------------------------------------------------------------------------
void MeshPartitioning::distribute_vertices(
  const MPI_Comm mpi_comm,
  const LocalMeshData& mesh_data,
  const std::vector<std::int64_t>& vertex_indices,
  boost::multi_array<double, 2>& vertex_coordinates,
  std::map<std::int64_t, std::int32_t>& vertex_global_to_local,
  std::map<std::int32_t, std::set<unsigned int>>& shared_vertices_local)
{
  // This function distributes all vertices (coordinates and
  // local-to-global mapping) according to the cells that are stored
  // on each process. This happens in several stages: First each
  // process figures out which vertices it needs (by looking at its
  // cells) and where those vertices are located. That information is
  // then distributed so that each process learns where it needs to
  // send its vertices.

  Timer timer("Distribute vertices");

  // Get number of processes
  const std::size_t mpi_size = MPI::size(mpi_comm);

  // Get geometric dimension
  const std::size_t gdim = mesh_data.gdim;

  // Compute where (process number) the vertices we need are located
  // using MPI::index_owner()
  std::vector<std::vector<std::size_t>> send_vertex_indices(mpi_size);
  for (auto required_vertex = vertex_indices.begin();
       required_vertex != vertex_indices.end(); ++required_vertex)
  {
    // Get process that has required vertex
    const std::size_t location = MPI::index_owner(mpi_comm, *required_vertex,
                                                  mesh_data.num_global_vertices);
    send_vertex_indices[location].push_back(*required_vertex);
  }

  // Convenience reference
  const std::vector<std::vector<std::size_t>>& vertex_location
    = send_vertex_indices;

  // Send required vertices to other processes, and receive back
  // vertices required by other processes.
  std::vector<std::vector<std::size_t>> received_vertex_indices;
  MPI::all_to_all(mpi_comm, send_vertex_indices, received_vertex_indices);

  // Redistribute received_vertex_indices as vertex sharing
  // information
  build_shared_vertices(mpi_comm, shared_vertices_local,
                        vertex_global_to_local, received_vertex_indices);

  // Distribute vertex coordinates
  std::vector<std::vector<double>> send_vertex_coordinates(mpi_size);
  const std::pair<std::size_t, std::size_t> local_vertex_range
    = MPI::local_range(mpi_comm, mesh_data.num_global_vertices);
  for (std::size_t p = 0; p < mpi_size; ++p)
  {
    send_vertex_coordinates[p].reserve(received_vertex_indices[p].size()*gdim);
    for (auto q = received_vertex_indices[p].begin();
         q != received_vertex_indices[p].end(); ++q)
    {
      dolfin_assert(*q >= local_vertex_range.first
                 && *q < local_vertex_range.second);

      const std::size_t location = *q - local_vertex_range.first;

      send_vertex_coordinates[p].insert(send_vertex_coordinates[p].end(),
                                        mesh_data.vertex_coordinates[location].begin(),
                                        mesh_data.vertex_coordinates[location].end());
    }
  }

  // Send actual coordinates to destinations
  std::vector<std::vector<double>> received_vertex_coordinates;
  MPI::all_to_all(mpi_comm, send_vertex_coordinates,
                  received_vertex_coordinates);

  // Count number of received local vertices and check it agrees with map
  std::size_t num_received_vertices = 0;
  for (std::size_t p = 0; p < mpi_size; ++p)
    num_received_vertices += received_vertex_coordinates[p].size()/gdim;
  dolfin_assert(num_received_vertices == vertex_indices.size());

  // Initialise coordinates array
  vertex_coordinates.resize(boost::extents[vertex_indices.size()][gdim]);

  // Store coordinates according to global_to_local mapping
  for (std::size_t p = 0; p < mpi_size; ++p)
  {
    for (std::size_t i = 0; i < received_vertex_coordinates[p].size()/gdim; ++i)
    {
      const std::int64_t global_vertex_index = vertex_location[p][i];
      auto v = vertex_global_to_local.find(global_vertex_index);
      dolfin_assert(v != vertex_global_to_local.end());
      dolfin_assert(vertex_indices[v->second] == global_vertex_index);
      for (std::size_t j = 0; j < gdim; ++j)
        vertex_coordinates[v->second][j] = received_vertex_coordinates[p][i*gdim + j];
    }
  }
}
//-----------------------------------------------------------------------------
void MeshPartitioning::build_shared_vertices(MPI_Comm mpi_comm,
     std::map<std::int32_t, std::set<unsigned int>>& shared_vertices_local,
     const std::map<std::int64_t, std::int32_t>& vertex_global_to_local,
     const std::vector<std::vector<std::size_t>>& received_vertex_indices)
{
  const std::size_t mpi_size = MPI::size(mpi_comm);

  // Generate vertex sharing information
  std::map<std::size_t, std::set<unsigned int>> vertex_to_proc;
  for (std::size_t p = 0; p < mpi_size; ++p)
  {
    for (auto q = received_vertex_indices[p].begin();
         q != received_vertex_indices[p].end(); ++q)
    {
      auto map_it = vertex_to_proc.find(*q);
      if (map_it == vertex_to_proc.end())
      {
        std::set<unsigned int> proc_set;
        proc_set.insert(p);
        vertex_to_proc.insert({*q, proc_set});
      }
      else
        map_it->second.insert(p);
    }
  }

  std::vector<std::vector<std::size_t>> send_sharing(mpi_size);
  std::vector<std::vector<std::size_t>> recv_sharing(mpi_size);
  for (auto map_it = vertex_to_proc.begin();
       map_it != vertex_to_proc.end(); ++map_it)
  {
    if (map_it->second.size() != 1)
    {
      for (auto proc = map_it->second.begin();
           proc != map_it->second.end(); ++proc)
      {
        std::vector<std::size_t>& ss = send_sharing[*proc];
        ss.push_back(map_it->second.size() - 1);
        ss.push_back(map_it->first);
        for (auto p =  map_it->second.begin();
             p != map_it->second.end(); ++p)
          if (*p != *proc)
            ss.push_back(*p);
      }
    }
  }

  MPI::all_to_all(mpi_comm, send_sharing, recv_sharing);

  for (std::size_t p = 0; p < mpi_size; ++p)
  {
    for (auto q = recv_sharing[p].begin(); q != recv_sharing[p].end();
         q += (*q + 2))
    {
      const std::size_t num_sharing = *q;
      const std::size_t global_vertex_index = *(q + 1);
      std::set<unsigned int> sharing_processes(q + 2, q + 2 + num_sharing);

      auto local_index_it = vertex_global_to_local.find(global_vertex_index);
      dolfin_assert(local_index_it != vertex_global_to_local.end());
      const unsigned int local_index = local_index_it->second;
      dolfin_assert(shared_vertices_local.find(local_index)
                    == shared_vertices_local.end());
      shared_vertices_local.insert({local_index, sharing_processes});
    }
  }
}
//-----------------------------------------------------------------------------
void MeshPartitioning::build_mesh(Mesh& mesh,
  const std::map<std::int64_t, std::int32_t>& vertex_global_to_local,
  const LocalMeshData& new_mesh_data)
{
  Timer timer("Build local part of distributed mesh (from local mesh data)");

  const std::vector<std::int64_t>& global_cell_indices
    = new_mesh_data.global_cell_indices;
  const boost::multi_array<std::int64_t, 2>& cell_global_vertices
    = new_mesh_data.cell_vertices;
  const std::vector<std::int64_t>& vertex_indices
    = new_mesh_data.vertex_indices;
  const boost::multi_array<double, 2>& vertex_coordinates
    = new_mesh_data.vertex_coordinates;

  const unsigned int gdim = new_mesh_data.gdim;
  const unsigned int tdim = new_mesh_data.tdim;

  // Open mesh for editing
  mesh.clear();
  MeshEditor editor;
  editor.open(mesh, new_mesh_data.cell_type, tdim, gdim);

  // Add vertices
  editor.init_vertices_global(vertex_coordinates.size(),
                              new_mesh_data.num_global_vertices);
  Point point(gdim);
  dolfin_assert(vertex_indices.size() == vertex_coordinates.size());
  for (std::size_t i = 0; i < vertex_coordinates.size(); ++i)
  {
    for (std::size_t j = 0; j < gdim; ++j)
      point[j] = vertex_coordinates[i][j];
    editor.add_vertex_global(i, vertex_indices[i], point);
  }

  // Add cells
  editor.init_cells_global(cell_global_vertices.size(),
                           new_mesh_data.num_global_cells);
  const std::size_t num_cell_vertices = new_mesh_data.num_vertices_per_cell;
  std::vector<std::size_t> cell(num_cell_vertices);
  for (std::size_t i = 0; i < cell_global_vertices.size(); ++i)
  {
    for (std::size_t j = 0; j < num_cell_vertices; ++j)
    {
      // Get local cell vertex
      auto iter = vertex_global_to_local.find(cell_global_vertices[i][j]);
      dolfin_assert(iter != vertex_global_to_local.end());
      cell[j] = iter->second;
    }
    editor.add_cell(i, global_cell_indices[i], cell);
  }

  // Close mesh: Note that this must be done after creating the global
  // vertex map or otherwise the ordering in mesh.close() will be wrong
  // (based on local numbers).
  editor.close();
}
//-----------------------------------------------------------------------------
void MeshPartitioning::build_mesh_domains(Mesh& mesh,
                                          const LocalMeshData& local_data)
{
  // Get topological dimension
  const std::size_t D = mesh.topology().dim();

  // Local domain data
  const std::map<std::size_t, std::vector<
                                std::pair<std::pair<std::size_t, std::size_t>,
                                          std::size_t>>>&
    domain_data = local_data.domain_data;

  // Check which dimensions we have (can't use empty() on domain_data
  // because other processes might have data)
  std::vector<std::size_t> dims;
  for (std::size_t d = 0; d < D + 1; ++d)
  {
    auto it = domain_data.find(d);
    const int have_dim = (it == domain_data.end()) ? 0 : 1;
    int dsum = dolfin::MPI::sum(mesh.mpi_comm(), have_dim);
    if (dsum > 0)
      dims.push_back(d);
  }

  // Return if no processes have domain data
  if (dims.empty())
    return;

  // Initialise mesh domains
  mesh.domains().init(D);

  // Loop over dimension and build mesh data
  for (std::size_t d : dims)
  {
    // Initialise mesh
    mesh.init(d);

    // Create empty MeshValueCollection
    MeshValueCollection<std::size_t> mvc(reference_to_no_delete_pointer(mesh), d);

    // Get domain data and build mesh value collection
    auto dim_data = domain_data.find(d);
    if (dim_data != domain_data.end())
    {
      const std::vector<std::pair<std::pair<std::size_t, std::size_t>,
                                  std::size_t>>& local_value_data
        = dim_data->second;

      // Build mesh value collection
      build_mesh_value_collection(mesh, local_value_data, mvc);
    }
    else
    {
      const std::vector<std::pair<std::pair<std::size_t, std::size_t>,
                                  std::size_t>> local_value_data;
      build_mesh_value_collection(mesh, local_value_data, mvc);
    }

    // Get data from mesh value collection
    const std::map<std::pair<std::size_t, std::size_t>, std::size_t>& values
      = mvc.values();

    // Get map from mesh domains
    std::map<std::size_t, std::size_t>& markers = mesh.domains().markers(d);
    for (auto it = values.begin(); it != values.end(); ++it)
    {
      const std::size_t cell_index = it->first.first;
      const std::size_t local_entity_index = it->first.second;

      if (d == D)
        markers[0] = it->second;
      else
      {
        const Cell cell(mesh, cell_index);
        const MeshEntity e(mesh, d, cell.entities(d)[local_entity_index]);
        markers[e.index()] = it->second;
      }
    }
  }
}
//-----------------------------------------------------------------------------<|MERGE_RESOLUTION|>--- conflicted
+++ resolved
@@ -251,14 +251,11 @@
     shared_cells.clear();
   }
 
-  #ifdef HAS_SCOTCH
+#ifdef HAS_SCOTCH
   if (parameters["reorder_cells_gps"])
   {
-<<<<<<< HEAD
-=======
     std::cout << "Reorder cells" << std::endl;
 
->>>>>>> daa24b89
     std::unique_ptr<CellType> cell_type(CellType::create(mesh_data.cell_type));
     dolfin_assert(cell_type);
     std::map<std::int32_t, std::set<unsigned int>> reordered_shared_cells;
@@ -275,7 +272,9 @@
     std::swap(new_cell_vertices, reordered_cell_vertices);
     std::swap(new_global_cell_indices, reordered_global_cell_indices);
   }
-  #endif
+#endif
+
+  std::cout << "Vertex mapping" << std::endl;
 
   // Generate mapping from global to local indexing for vertices
   // also calculating which vertices are 'ghost' and putting them
@@ -290,14 +289,6 @@
   #ifdef HAS_SCOTCH
   if (parameters["reorder_vertices_gps"])
   {
-<<<<<<< HEAD
-    auto data = reorder_vertices_gps(mesh.mpi_comm(), num_regular_vertices,
-                              num_regular_cells, num_cell_vertices,
-                              new_cell_vertices,
-                              vertex_indices, vertex_global_to_local);
-    std::swap(vertex_indices, data.first);
-    std::swap(vertex_global_to_local, data.second);
-=======
     std::vector<std::int64_t> reordered_vertex_indices;
     std::map<std::int64_t, std::int32_t> reordered_vertex_global_to_local;
     reorder_vertices_gps(mesh.mpi_comm(), num_regular_vertices,
@@ -308,7 +299,6 @@
 
     std::swap(vertex_indices, reordered_vertex_indices);
     std::swap(vertex_global_to_local, reordered_vertex_global_to_local);
->>>>>>> daa24b89
   }
   #endif
 
@@ -368,7 +358,7 @@
   mesh.topology().init_ghost(0, num_regular_vertices);
 
   // Assign map of shared cells and vertices
-  mesh.topology().shared_entities(tdim) = shared_cells;
+  mesh.topology().shared_entities(mesh_data.tdim) = shared_cells;
   mesh.topology().shared_entities(0) = shared_vertices;
 }
 //-----------------------------------------------------------------------------
@@ -439,13 +429,6 @@
     else
       reordered_shared_cells.insert(*p);
   }
-<<<<<<< HEAD
-
-  // Return tuple
-  return std::make_tuple(remapped_shared_cells, remapped_cell_vertices,
-                         remapped_global_cell_indices);
-=======
->>>>>>> daa24b89
 }
 //-----------------------------------------------------------------------------
 void
@@ -462,6 +445,8 @@
   // Reorder vertices using the Gibbs-Poole-Stockmeyer algorithm of
   // SCOTCH.
   // "vertex_indices" and "vertex_global_to_local" are modified.
+
+  std::cout << "Re-order vertices gps" << std::endl;
 
   Timer timer("Reorder vertices using GPS ordering");
 
