// Copyright (C) 2008-2013 Niclas Jansson, Ola Skavhaug, Anders Logg
// Garth N. Wells and Chris Richardson
//
// This file is part of DOLFIN.
//
// DOLFIN is free software: you can redistribute it and/or modify
// it under the terms of the GNU Lesser General Public License as published by
// the Free Software Foundation, either version 3 of the License, or
// (at your option) any later version.
//
// DOLFIN is distributed in the hope that it will be useful,
// but WITHOUT ANY WARRANTY; without even the implied warranty of
// MERCHANTABILITY or FITNESS FOR A PARTICULAR PURPOSE. See the
// GNU Lesser General Public License for more details.
//
// You should have received a copy of the GNU Lesser General Public License
// along with DOLFIN. If not, see <http://www.gnu.org/licenses/>.
//
// Modified by Kent-Andre Mardal 2011
// Modified by Anders Logg 2011
// Modified by Garth N. Wells 2011-2012
// Modified by Chris Richardson 2013
//
// First added:  2008-12-01
<<<<<<< HEAD
// Last changed: 2014-01-21
=======
// Last changed: 2014-02-06
>>>>>>> d24ddbde

#include <algorithm>
#include <iterator>
#include <map>
#include <numeric>
#include <set>
#include <boost/multi_array.hpp>

#include <dolfin/log/log.h>
#include <dolfin/common/MPI.h>
#include <dolfin/common/Timer.h>
#include <dolfin/geometry/Point.h>
#include <dolfin/graph/ParMETIS.h>
#include <dolfin/graph/SCOTCH.h>
#include <dolfin/graph/ZoltanPartition.h>
#include <dolfin/parameter/GlobalParameters.h>
#include "BoundaryMesh.h"
#include "DistributedMeshTools.h"
#include "Facet.h"
#include "LocalMeshData.h"
#include "Mesh.h"
#include "MeshEditor.h"
#include "MeshEntity.h"
#include "MeshEntityIterator.h"
#include "MeshFunction.h"
#include "MeshTopology.h"
#include "MeshValueCollection.h"
#include "Vertex.h"
#include "MeshPartitioning.h"

using namespace dolfin;

// Explicitly instantiate some templated functions to help the Python
// wrappers
template void MeshPartitioning::build_mesh_value_collection(const Mesh& mesh,
   const std::vector<std::pair<std::pair<std::size_t, std::size_t>, std::size_t> >&
                                                            local_value_data,
   MeshValueCollection<std::size_t>& mesh_values);

template void MeshPartitioning::build_mesh_value_collection(const Mesh& mesh,
   const std::vector<std::pair<std::pair<std::size_t, std::size_t>, int> >&
                                                            local_value_data,
   MeshValueCollection<int>& mesh_values);

template void MeshPartitioning::build_mesh_value_collection(const Mesh& mesh,
   const std::vector<std::pair<std::pair<std::size_t, std::size_t>, double> >&
                                                            local_value_data,
   MeshValueCollection<double>& mesh_values);

template void MeshPartitioning::build_mesh_value_collection(const Mesh& mesh,
   const std::vector<std::pair<std::pair<std::size_t, std::size_t>, bool> >&
                                                            local_value_data,
                                     MeshValueCollection<bool>& mesh_values);

//-----------------------------------------------------------------------------
void MeshPartitioning::build_distributed_mesh(Mesh& mesh)
{
  if (MPI::size(mesh.mpi_comm()) > 1)
  {
    // Create and distribute local mesh data
    LocalMeshData local_mesh_data(mesh);

    // Build distributed mesh
    build_distributed_mesh(mesh, local_mesh_data);
  }
}
//-----------------------------------------------------------------------------
void MeshPartitioning::build_distributed_mesh(Mesh& mesh,
                            const std::vector<std::size_t>& cell_destinations)
{
  if (MPI::size(mesh.mpi_comm()) > 1)
  {
    // Create and distribute local mesh data
    LocalMeshData local_mesh_data(mesh);

    // Attach cell destinations
    local_mesh_data.cell_partition = cell_destinations;

    // Build distributed mesh
    build_distributed_mesh(mesh, local_mesh_data);
  }
}
//-----------------------------------------------------------------------------
std::set<std::size_t> MeshPartitioning::cell_vertex_set(
    const boost::multi_array<std::size_t, 2>& cell_vertices)
{
  std::set<std::size_t> vertex_set;
  boost::multi_array<std::size_t, 2>::const_iterator vertices;
  for (vertices = cell_vertices.begin(); vertices != cell_vertices.end();
       ++vertices)
    vertex_set.insert(vertices->begin(), vertices->end());

  return vertex_set;
}
//-----------------------------------------------------------------------------
void MeshPartitioning::build_distributed_mesh(Mesh& mesh,
                                              const LocalMeshData& local_data)
{
  // Compute cell partitioning or use partitioning provided in local_data
  std::vector<std::size_t> cell_partition;
  std::map<std::size_t, std::vector<std::size_t> > ghost_procs;
  if (local_data.cell_partition.empty())
    partition_cells(mesh.mpi_comm(), local_data, cell_partition, ghost_procs);
  else
  {
    cell_partition = local_data.cell_partition;
    dolfin_assert(cell_partition.size()
                  == local_data.global_cell_indices.size());
    dolfin_assert(*std::max_element(cell_partition.begin(), cell_partition.end())
                  < MPI::size(mesh.mpi_comm()));
  }

  // Build mesh from local mesh data and provided cell partition
  build(mesh, local_data, cell_partition, ghost_procs);

  // Create MeshDomains from local_data
  build_mesh_domains(mesh, local_data);

  // Initialise number of globally connected cells to each facet. This is
  // necessary to distinguish between facets on an exterior boundary and
  // facets on a partition boundary (see
  // https://bugs.launchpad.net/dolfin/+bug/733834).

  DistributedMeshTools::init_facet_cell_connections(mesh);
}
//-----------------------------------------------------------------------------
void MeshPartitioning::partition_cells(const MPI_Comm& mpi_comm, 
                                       const LocalMeshData& mesh_data,
              std::vector<std::size_t>& cell_partition,
              std::map<std::size_t, std::vector<std::size_t> >& ghost_procs)
{

  // Compute cell partition using partitioner from parameter system
  const std::string partitioner = parameters["mesh_partitioner"];
  if (partitioner == "SCOTCH")
    SCOTCH::compute_partition(mpi_comm, cell_partition, ghost_procs, mesh_data);
  else if (partitioner == "ParMETIS")
    ParMETIS::compute_partition(mpi_comm, cell_partition, ghost_procs, mesh_data);
  else if (partitioner == "Zoltan_RCB")
  {
    ZoltanPartition::compute_partition_rcb(mpi_comm, cell_partition,
                                           mesh_data);
  }
  else if (partitioner == "Zoltan_PHG")
  {
    ZoltanPartition::compute_partition_phg(mpi_comm, cell_partition,
                                           mesh_data);
  }
  else
  {
    dolfin_error("MeshPartitioning.cpp",
                 "compute cell partition",
                 "Mesh partitioner '%s' is unknown.", partitioner.c_str());
  }
}
//-----------------------------------------------------------------------------
void MeshPartitioning::build(Mesh& mesh, const LocalMeshData& mesh_data,
          const std::vector<std::size_t>& cell_partition,
          const std::map<std::size_t, std::vector<std::size_t> >& ghost_procs)
{

  // Distribute cells
  Timer timer("PARALLEL 2: Distribute mesh (cells and vertices)");
  std::vector<std::size_t> global_cell_indices;
  boost::multi_array<std::size_t, 2> cell_vertices;

  distribute_cells(mesh.mpi_comm(), mesh_data, cell_partition, 
                   global_cell_indices,
                   cell_vertices);
  std::set<std::size_t> vertex_set = cell_vertex_set(cell_vertices);

  // Get ghost cells from neighbouring processes
  std::vector<std::size_t> ghost_global_cell_indices;
  // Attach ghost cell ownership to Mesh
  std::vector<std::size_t> ghost_remote_process;
  boost::multi_array<std::size_t, 2> ghost_cell_vertices;
  distribute_ghost_cells(mesh.mpi_comm(), mesh_data, cell_partition, 
                   ghost_procs, ghost_global_cell_indices,
                   ghost_remote_process,
                   ghost_cell_vertices);
  std::set<std::size_t> ghost_vertex_set = cell_vertex_set(ghost_cell_vertices);

  // Find set of ghost-only vertices for later use
  std::vector<std::size_t> ghost_only_vertex_set(ghost_vertex_set.size());
  std::vector<std::size_t>::iterator ghost_only_end 
    = std::set_difference(ghost_vertex_set.begin(), ghost_vertex_set.end(),
                          vertex_set.begin(), vertex_set.end(),
                          ghost_only_vertex_set.begin());
  ghost_only_vertex_set.resize(ghost_only_end - ghost_only_vertex_set.begin());

  // Add ghost cells at end of regular cells 
  global_cell_indices.insert(global_cell_indices.end(), 
                             ghost_global_cell_indices.begin(),
                             ghost_global_cell_indices.end());

  const unsigned int num_regular_cells = cell_vertices.size();
  cell_vertices.resize(boost::extents
                       [num_regular_cells + ghost_cell_vertices.size()]
                       [mesh_data.num_vertices_per_cell]);
  std::copy(ghost_cell_vertices.begin(),
            ghost_cell_vertices.end(),
            cell_vertices.begin() + num_regular_cells);

  // Distribute vertices
  std::vector<std::size_t> vertex_indices;
  boost::multi_array<double, 2> vertex_coordinates;
  std::map<std::size_t, std::size_t> vertex_global_to_local;

  // Compute which vertices we need - regular and ghost
  vertex_set.insert(ghost_only_vertex_set.begin(),
                    ghost_only_vertex_set.end());
  distribute_vertices(mesh.mpi_comm(), mesh_data, vertex_set, vertex_indices,
                      vertex_global_to_local, vertex_coordinates);

  timer.stop();

  // Build mesh
  build_mesh(mesh, global_cell_indices, cell_vertices, vertex_indices,
             vertex_coordinates, vertex_global_to_local,
             mesh_data.tdim, mesh_data.gdim, mesh_data.num_global_cells,
             mesh_data.num_global_vertices);

  // Check for any ghost information and use different method for
  // shared vertex determination
  const std::size_t ghost_total = MPI::sum(mesh.mpi_comm(), ghost_procs.size());
  if(ghost_total != 0)
  {
    warning("Using new ghost based method for shared vertices");

    // Locate processes which hold the shared vertices
    // This now includes all vertices of ghost cells
    ghost_build_shared_vertices(mesh, ghost_cell_vertices, ghost_remote_process, 
                                vertex_global_to_local);
  }
  else
  {
    // Use BoundaryMesh of local mesh to get possible shared vertices
    std::vector<std::size_t> boundary_vertex_indices 
      = boundary_vertices(mesh, vertex_indices);    
    // Notify other processes to find shared vertices
    build_shared_vertices(mesh, boundary_vertex_indices, vertex_global_to_local);
  }

  // Attach ghost cell ownership data to Mesh
  mesh.data().create_array("ghost_owner", mesh_data.tdim);
  std::vector<std::size_t>& ghost_cell_owner = mesh.data().array("ghost_owner", mesh_data.tdim);
  ghost_cell_owner.resize(mesh.num_cells());
  const std::size_t process_number = MPI::process_number(mesh.mpi_comm());  
  for(unsigned int i = 0; i < mesh.num_cells(); ++i)
  {
    if (i < num_regular_cells)
      ghost_cell_owner[i] = process_number;
    else
      ghost_cell_owner[i] = ghost_remote_process[i - num_regular_cells];
  }
  
  // Attach ghost vertex mask to Mesh
  mesh.data().create_array("ghost_mask", 0);
  std::vector<std::size_t>& ghost_vertex_mask = mesh.data().array("ghost_mask", 0);
  ghost_vertex_mask.resize(mesh.num_vertices());
  for(VertexIterator v(mesh); !v.end(); ++v)
  {
    ghost_vertex_mask[v->index()] = 
      (std::find(ghost_only_vertex_set.begin(),
                 ghost_only_vertex_set.end(),
                 v->global_index()) 
       == ghost_only_vertex_set.end()) ? 0 : 1;
  }

}
//-----------------------------------------------------------------------------
void MeshPartitioning::ghost_build_shared_vertices(Mesh& mesh,
     const boost::multi_array<std::size_t, 2>& ghost_cell_vertices,
     const std::vector<std::size_t>& ghost_remote_process, 
     const std::map<std::size_t, std::size_t>& vertex_global_to_local)
{

  // Map from global vertex index to sharing processes
  std::map<std::size_t, std::set<unsigned int> > shared_vertices_global;

  // Iterate through boundary ghost cell vertices to get sharing processes
  // using global indices
  for(std::size_t i = 0; i < ghost_cell_vertices.size(); ++i)
    for(std::size_t j=0; j < ghost_cell_vertices[i].size(); ++j)
    {
      const std::size_t vindex = ghost_cell_vertices[i][j];
      // Ensure it is on boundary by enforcing local existence
      if(vertex_global_to_local.find(vindex) != vertex_global_to_local.end())
        shared_vertices_global[vindex].insert(ghost_remote_process[i]);
    }

  // Multiple-shared vertices (i.e. shared by more than two processes)
  // may not have all process information on all processes, so this needs
  // to be transmitted to all possible owners.
  // FIXME: avoid a global broadcast here, to enhance scalability.
  // This can be done as follows:
  // Send all known shared_vertices_global map entries with 
  // more than one entry to the MPI::index_owner of the global vertex
  // which then collates the ownership and reflects 
  // the results back to the senders.

  std::vector<std::size_t> shared_ownership_list;

  const std::size_t num_processes = MPI::num_processes(mesh.mpi_comm());  
  const std::size_t process_number = MPI::process_number(mesh.mpi_comm());  
  
  for(std::map<std::size_t, std::set<unsigned int> >::iterator map_it
    = shared_vertices_global.begin(); map_it != shared_vertices_global.end();
      ++map_it)
  {
    if(map_it->second.size() > 1)
    {
      // Multiple-shared vertex on boundary. Need to broadcast to
      // make sure it is correctly found on all processes
      shared_ownership_list.push_back(map_it->first);
      shared_ownership_list.push_back(map_it->second.size());
      for(std::set<unsigned int>::const_iterator proc = map_it->second.begin();
          proc != map_it->second.end(); ++proc)
        shared_ownership_list.push_back(*proc);
    }
  }

  // Send same data to all processes
  std::vector<std::vector<std::size_t> > recv_shared_ownership(num_processes);
  MPI::all_gather(mesh.mpi_comm(), shared_ownership_list, recv_shared_ownership);

  // Unpack received data
  for (unsigned int i = 0; i < num_processes; ++i)
  {
    // Ignore data from self
    if(i == process_number) 
      continue;
    
    const std::vector<std::size_t>& recv_data = recv_shared_ownership[i];
    std::vector<std::size_t>::const_iterator c = recv_data.begin();
    while(c != recv_data.end())
    {
      const std::size_t global_index = *c++;
      const unsigned int n_remotes = *c++;
      
      std::map<std::size_t, std::set<unsigned int> >::iterator find_it
        = shared_vertices_global.find(global_index);
      if (find_it != shared_vertices_global.end())
      {
        // Already know about this vertex, may need to add processes...
        // Add process from which the message came, as well as 
        // those in the message
        find_it->second.insert(i);
        for (unsigned int j = 0; j < n_remotes; ++j)
        {
          const unsigned int remote = *c++;
          if (remote != process_number) // ignore self
            find_it->second.insert(remote);
        }
      }
      else
        c += n_remotes;
    }
  }

  // Finally convert map from global to local indexing in mesh
  std::map<unsigned int, std::set<unsigned int> >& shared_vertices
        = mesh.topology().shared_entities(0);
  shared_vertices.clear();

  for(std::map<std::size_t, std::set<unsigned int> >::iterator map_it
        = shared_vertices_global.begin(); map_it != shared_vertices_global.end();
      ++map_it)
  {
    // Get local index
    std::map<std::size_t, std::size_t>::const_iterator local_index;
    local_index = vertex_global_to_local.find(map_it->first);
    dolfin_assert(local_index != vertex_global_to_local.end());
    shared_vertices[local_index->second] = map_it->second;
  }  
}
//-----------------------------------------------------------------------------
void MeshPartitioning::distribute_ghost_cells(const MPI_Comm mpi_comm,
      const LocalMeshData& mesh_data,
      const std::vector<std::size_t>& cell_partition,
      const std::map<std::size_t, std::vector<std::size_t> >& ghost_procs,
      std::vector<std::size_t>& ghost_global_cell_indices,
      std::vector<std::size_t>& ghost_remote_process,
      boost::multi_array<std::size_t, 2>& ghost_cell_vertices)
{
  // Similar to distribute_cells(), but for ghost cells
  // Ghost procs map contains local indices (key) which must be sent to 
  // remote processes (vector value)

  const std::size_t num_processes = MPI::num_processes(mpi_comm);

  // Get dimensions of local mesh_data
  const std::size_t num_local_cells = mesh_data.cell_vertices.size();
  dolfin_assert(mesh_data.global_cell_indices.size() == num_local_cells);
  const std::size_t num_cell_vertices = mesh_data.num_vertices_per_cell;
  if (!mesh_data.cell_vertices.empty())
  {
    if (mesh_data.cell_vertices[0].size() != num_cell_vertices)
    {
      dolfin_error("MeshPartitioning.cpp",
                   "distribute cells",
                   "Mismatch in number of cell vertices (%d != %d) on process %d",
                   mesh_data.cell_vertices[0].size(), num_cell_vertices,
                   MPI::process_number(mpi_comm));
    }
  }

  // Build array of cell-vertex connectivity and partition vector
  // Distribute the global cell number and owning process too
  std::vector<std::vector<std::size_t> > send_cell_vertices(num_processes);
  for (std::map<std::size_t, std::vector<std::size_t> >::const_iterator 
         ghost = ghost_procs.begin(); ghost != ghost_procs.end(); ++ghost)
  {
    const std::vector<std::size_t>& proc_list = ghost->second;
    for(unsigned int i = 0; i < proc_list.size(); ++i)
    {
      const std::size_t dest = proc_list[i];
      send_cell_vertices[dest].push_back(
          mesh_data.global_cell_indices[ghost->first]);
      send_cell_vertices[dest].push_back(
          cell_partition[ghost->first]);
      for (std::size_t j = 0; j < num_cell_vertices; j++)
        send_cell_vertices[dest].push_back(
          mesh_data.cell_vertices[ghost->first][j]);
    }
  }

  // Distribute cell-vertex connectivity
  std::vector<std::vector<std::size_t> > received_cell_vertices(num_processes);
  MPI::all_to_all(mpi_comm, send_cell_vertices, received_cell_vertices);

  // Count number of received cells
  std::size_t num_new_local_cells = 0;
  for (std::size_t p = 0; p < received_cell_vertices.size(); ++p)
  {
    num_new_local_cells
      += received_cell_vertices[p].size()/(num_cell_vertices + 2);
  }

  // Put mesh_data back into mesh_data.cell_vertices
  ghost_cell_vertices.resize(boost::extents[num_new_local_cells]
                             [num_cell_vertices]);
  ghost_global_cell_indices.resize(num_new_local_cells);
  ghost_remote_process.resize(num_new_local_cells);

  // Loop over new cells
  std::size_t c = 0;
  for (std::size_t p = 0; p < num_processes; ++p)
  {
    std::vector<std::size_t>& received_data = received_cell_vertices[p];
    for (std::size_t i = 0; i < received_data.size();
         i += (num_cell_vertices + 2))
    {
      ghost_global_cell_indices[c] = received_data[i];
      ghost_remote_process[c] = received_cell_vertices[p][i + 1];
      for (std::size_t j = 0; j < num_cell_vertices; ++j)
        ghost_cell_vertices[c][j] = received_cell_vertices[p][i + 2 + j];
      ++c;
    }
  }
}
//-----------------------------------------------------------------------------
void  MeshPartitioning::distribute_cells(const MPI_Comm mpi_comm,
                                         const LocalMeshData& mesh_data,
                            const std::vector<std::size_t>& cell_partition,
                            std::vector<std::size_t>& global_cell_indices,
                            boost::multi_array<std::size_t, 2>& cell_vertices)
{
  // This function takes the partition computed by the partitioner
  // (which tells us to which process each of the local cells stored in
  // LocalMeshData on this process belongs. We use MPI::all_to_all to
  // redistribute all cells (the global vertex indices of all cells).

  // Number of MPI processes
  const std::size_t num_processes = MPI::size(mpi_comm);

  // Get dimensions of local mesh_data
  const std::size_t num_local_cells = mesh_data.cell_vertices.size();
  dolfin_assert(mesh_data.global_cell_indices.size() == num_local_cells);
  const std::size_t num_cell_vertices = mesh_data.num_vertices_per_cell;
  if (!mesh_data.cell_vertices.empty())
  {
    if (mesh_data.cell_vertices[0].size() != num_cell_vertices)
    {
      dolfin_error("MeshPartitioning.cpp",
                   "distribute cells",
                   "Mismatch in number of cell vertices (%d != %d) on process %d",
                   mesh_data.cell_vertices[0].size(), num_cell_vertices,
                   MPI::rank(mpi_comm));
    }
  }

  // Build array of cell-vertex connectivity and partition vector
  // Distribute the global cell number as well
  std::vector<std::vector<std::size_t> > send_cell_vertices(num_processes);
  for (std::size_t i = 0; i < num_local_cells; i++)
  {
    const std::size_t dest = cell_partition[i];
    send_cell_vertices[dest].push_back(mesh_data.global_cell_indices[i]);
    for (std::size_t j = 0; j < num_cell_vertices; j++)
      send_cell_vertices[dest].push_back(mesh_data.cell_vertices[i][j]);
  }

  // Distribute cell-vertex connectivity
  std::vector<std::vector<std::size_t> > received_cell_vertices(num_processes);
  MPI::all_to_all(mpi_comm, send_cell_vertices, received_cell_vertices);

  // Count number of received cells
  std::size_t num_new_local_cells = 0;
  for (std::size_t p = 0; p < received_cell_vertices.size(); ++p)
  {
    num_new_local_cells
      += received_cell_vertices[p].size()/(num_cell_vertices + 1);
  }

  // Put mesh_data back into mesh_data.cell_vertices
  cell_vertices.resize(boost::extents[num_new_local_cells][num_cell_vertices]);
  global_cell_indices.resize(num_new_local_cells);

  // Loop over new cells
  std::size_t c = 0;
  for (std::size_t p = 0; p < num_processes; ++p)
  {
    for (std::size_t i = 0; i < received_cell_vertices[p].size();
         i += (num_cell_vertices + 1))
    {
      global_cell_indices[c] = received_cell_vertices[p][i];
      for (std::size_t j = 0; j < num_cell_vertices; ++j)
        cell_vertices[c][j] = received_cell_vertices[p][i + 1 + j];

      ++c;
    }
  }
}
//-----------------------------------------------------------------------------
void MeshPartitioning::distribute_vertices(const MPI_Comm mpi_comm,
                    const LocalMeshData& mesh_data,
                    const std::set<std::size_t>& needed_vertex_indices,
                    std::vector<std::size_t>& vertex_indices,
                    std::map<std::size_t, std::size_t>& vertex_global_to_local,
                    boost::multi_array<double, 2>& vertex_coordinates)
{
  // This function distributes all vertices (coordinates and
  // local-to-global mapping) according to the cells that are stored on
  // each process. This happens in several stages: First each process
  // figures out which vertices it needs (by looking at its cells)
  // and where those vertices are located. That information is then
  // distributed so that each process learns where it needs to send
  // its vertices.

  // Get number of processes
  const std::size_t num_processes = MPI::size(mpi_comm);

  // Get geometric dimension
  const std::size_t gdim = mesh_data.gdim;
  
  // Compute where (process number) the vertices we need are located
  std::vector<std::vector<std::size_t> > send_vertex_indices(num_processes);
  //  std::vector<std::vector<std::size_t> > vertex_location(num_processes);
  std::set<std::size_t>::const_iterator required_vertex;
  for (required_vertex = needed_vertex_indices.begin();
       required_vertex != needed_vertex_indices.end(); ++required_vertex)
  {
    // Get process that has required vertex
    const std::size_t location = MPI::index_owner(mpi_comm, *required_vertex,
                                                mesh_data.num_global_vertices);
    send_vertex_indices[location].push_back(*required_vertex);
    //    vertex_location[location].push_back(*required_vertex);
  }

  const std::vector<std::vector<std::size_t> >& vertex_location = send_vertex_indices;

  // Send required vertices to other processes, and receive back vertices
  // required by other processes.
  std::vector<std::vector<std::size_t> > received_vertex_indices;
  MPI::all_to_all(mpi_comm, send_vertex_indices, received_vertex_indices);

  // Distribute vertex coordinates
  std::vector<std::vector<double> > send_vertex_coordinates(num_processes);
  const std::pair<std::size_t, std::size_t> local_vertex_range
    = MPI::local_range(mpi_comm, mesh_data.num_global_vertices);
  for (std::size_t p = 0; p < num_processes; ++p)
  {
    send_vertex_coordinates[p].reserve(received_vertex_indices[p].size()*gdim);
    for (std::size_t i = 0; i < received_vertex_indices[p].size(); ++i)
    {
      dolfin_assert(received_vertex_indices[p][i] >= local_vertex_range.first
                 && received_vertex_indices[p][i] < local_vertex_range.second);
      const std::size_t location
        = received_vertex_indices[p][i] - local_vertex_range.first;
      for (std::size_t j = 0; j < gdim; ++j)
        send_vertex_coordinates[p].push_back(mesh_data.vertex_coordinates[location][j]);
    }
  }
  std::vector<std::vector<double> > received_vertex_coordinates;
  MPI::all_to_all(mpi_comm, send_vertex_coordinates,
                  received_vertex_coordinates);

  // Count number of new local vertices
  std::size_t num_local_vertices = vertex_indices.size();
  std::size_t v = num_local_vertices;
  dolfin_assert(num_local_vertices == vertex_coordinates.size());
  for (std::size_t p = 0; p < num_processes; ++p)
    num_local_vertices += received_vertex_coordinates[p].size()/gdim;

  // Store coordinates and construct global to local mapping
  vertex_coordinates.resize(boost::extents[num_local_vertices][gdim]);
  vertex_indices.resize(num_local_vertices);

  for (std::size_t p = 0; p < num_processes; ++p)
  {
    for (std::size_t i = 0;
         i < received_vertex_coordinates[p].size()/gdim; ++i)
    {
      for (std::size_t j = 0; j < gdim; ++j)
        vertex_coordinates[v][j] 
          = received_vertex_coordinates[p][i*gdim + j];

      const std::size_t global_vertex_index
        = vertex_location[p][i];
      vertex_global_to_local[global_vertex_index] = v;
      vertex_indices[v] = global_vertex_index;

      ++v;
    }
  }
}
//-----------------------------------------------------------------------------
void MeshPartitioning::build_mesh(Mesh& mesh,
              const std::vector<std::size_t>& global_cell_indices,
              const boost::multi_array<std::size_t, 2>& cell_global_vertices,
              const std::vector<std::size_t>& vertex_indices,
              const boost::multi_array<double, 2>& vertex_coordinates,
              const std::map<std::size_t, std::size_t>& vertex_global_to_local,
              std::size_t tdim, std::size_t gdim, std::size_t num_global_cells,
              std::size_t num_global_vertices)
{
  Timer timer("PARALLEL 3: Build mesh (from local mesh data)");

  // Open mesh for editing
  mesh.clear();
  MeshEditor editor;
  editor.open(mesh, tdim, gdim);

  // Add vertices
  editor.init_vertices_global(vertex_coordinates.size(), num_global_vertices);
  Point point(gdim);
  dolfin_assert(vertex_indices.size() == vertex_coordinates.size());
  for (std::size_t i = 0; i < vertex_coordinates.size(); ++i)
  {
    for (std::size_t j = 0; j < gdim; ++j)
      point[j] = vertex_coordinates[i][j];
    editor.add_vertex_global(i, vertex_indices[i], point);
  }

  // Add cells
  editor.init_cells_global(cell_global_vertices.size(), num_global_cells);
  const std::size_t num_cell_vertices = tdim + 1;
  std::vector<std::size_t> cell(num_cell_vertices);
  for (std::size_t i = 0; i < cell_global_vertices.size(); ++i)
  {
    for (std::size_t j = 0; j < num_cell_vertices; ++j)
    {
      // Get local cell vertex
      std::map<std::size_t, std::size_t>::const_iterator iter
          = vertex_global_to_local.find(cell_global_vertices[i][j]);
      dolfin_assert(iter != vertex_global_to_local.end());
      cell[j] = iter->second;
    }
    editor.add_cell(i, global_cell_indices[i], cell);
  }

  // Close mesh: Note that this must be done after creating the global
  // vertex map or otherwise the ordering in mesh.close() will be wrong
  // (based on local numbers).
  editor.close();

  // Set global number of cells and vertices
  // mesh.topology().init_global(0, num_global_vertices);
  //   mesh.topology().init_global(tdim,  num_global_cells);
}
//-----------------------------------------------------------------------------
std::vector<std::size_t> MeshPartitioning::boundary_vertices(Mesh& mesh,
                        const std::vector<std::size_t>& vertex_indices)
{
  // Construct boundary mesh
  BoundaryMesh bmesh(mesh, "exterior");

  const MeshFunction<std::size_t>& boundary_vertex_map = bmesh.entity_map(0);
  const std::size_t boundary_size = boundary_vertex_map.size();

  // Build sorted array of global boundary vertex indices (global
  // numbering)
  std::vector<std::size_t> global_vertex_list(boundary_size);
  for (std::size_t i = 0; i < boundary_size; ++i)
    global_vertex_list[i] = vertex_indices[boundary_vertex_map[i]];
  std::sort(global_vertex_list.begin(), global_vertex_list.end());
  
  return global_vertex_list;
}
//-----------------------------------------------------------------------------
void MeshPartitioning::build_shared_vertices(Mesh& mesh,
              const std::vector<std::size_t>& boundary_vertex_indices,
              const std::map<std::size_t, std::size_t>& vertex_global_to_local)
{
  // Get number of processes and process number
  const std::size_t num_processes = MPI::num_processes(mesh.mpi_comm());
  const std::size_t process_number = MPI::process_number(mesh.mpi_comm());

  // Create shared_vertices data structure: mapping from shared vertices
  // to list of neighboring processes
  std::map<unsigned int, std::set<unsigned int> >& shared_vertices
        = mesh.topology().shared_entities(0);
  shared_vertices.clear();

  // Send boundary vertex indices to all other processes
  std::vector<std::vector<std::size_t> > global_vertex_recv(num_processes);
  MPI::all_gather(mesh.mpi_comm(), boundary_vertex_indices, global_vertex_recv);
  
  // Build shared vertex to sharing processes map
  for (std::size_t i = 0; i < num_processes; ++i)
  {

    if (i == process_number) 
      continue;
    
    // Compute intersection of global indices
    std::vector<std::size_t> intersection(
                          std::min(boundary_vertex_indices.size(),
                                   global_vertex_recv[i].size()));

    std::vector<std::size_t>::iterator intersection_end
      = std::set_intersection(boundary_vertex_indices.begin(),
                              boundary_vertex_indices.end(),
                              global_vertex_recv[i].begin(),
                              global_vertex_recv[i].end(),
                              intersection.begin());

    // Fill shared vertices information
    std::vector<std::size_t>::const_iterator global_index;
    for (global_index = intersection.begin(); global_index != intersection_end;
         ++global_index)
    {
      // Get local index
      std::map<std::size_t, std::size_t>::const_iterator local_index;
      local_index = vertex_global_to_local.find(*global_index);
      dolfin_assert(local_index != vertex_global_to_local.end());

      // Insert (local index, [proc])
      shared_vertices[local_index->second].insert(i);
    }
  }
}
//-----------------------------------------------------------------------------
void MeshPartitioning::build_mesh_domains(Mesh& mesh,
                                          const LocalMeshData& local_data)
{
  // Local domain data
  const std::map<std::size_t,  std::vector<
    std::pair<std::pair<std::size_t, std::size_t>, std::size_t> > >&
    domain_data = local_data.domain_data;

  if (domain_data.empty())
    return;

  // Initialise mesh domains
  const std::size_t D = mesh.topology().dim();
  mesh.domains().init(D);

  std::map<std::size_t, std::vector<
    std::pair<std::pair<std::size_t, std::size_t>,
              std::size_t> > >::const_iterator dim_data;
  for (dim_data = domain_data.begin(); dim_data != domain_data.end();
       ++dim_data)
  {
    // Get mesh value collection used for marking
    const std::size_t dim = dim_data->first;

    // Initialise mesh
    mesh.init(dim);

    // Create empty MeshValueCollection
    MeshValueCollection<std::size_t> mvc(mesh, dim);

    // Get domain data
    const std::vector<std::pair<std::pair<std::size_t, std::size_t>,
                                std::size_t> >& local_value_data
                                = dim_data->second;

    // Build mesh value collection
    build_mesh_value_collection(mesh, local_value_data, mvc);

    // Get data from mesh value collection
    const std::map<std::pair<std::size_t, std::size_t>, std::size_t>& values
      = mvc.values();

    // Get map from mesh domains
    std::map<std::size_t, std::size_t>& markers = mesh.domains().markers(dim);

    std::map<std::pair<std::size_t, std::size_t>,
             std::size_t>::const_iterator it;
    for (it = values.begin(); it != values.end(); ++it)
    {
      const std::size_t cell_index = it->first.first;
      const std::size_t local_entity_index = it->first.second;

      const Cell cell(mesh, cell_index);
      const MeshEntity e(mesh, dim, cell.entities(dim)[local_entity_index]);
      markers[e.index()] = it->second;
    }
  }
}
//-----------------------------------------------------------------------------<|MERGE_RESOLUTION|>--- conflicted
+++ resolved
@@ -21,12 +21,6 @@
 // Modified by Garth N. Wells 2011-2012
 // Modified by Chris Richardson 2013
 //
-// First added:  2008-12-01
-<<<<<<< HEAD
-// Last changed: 2014-01-21
-=======
-// Last changed: 2014-02-06
->>>>>>> d24ddbde
 
 #include <algorithm>
 #include <iterator>
@@ -153,7 +147,7 @@
   DistributedMeshTools::init_facet_cell_connections(mesh);
 }
 //-----------------------------------------------------------------------------
-void MeshPartitioning::partition_cells(const MPI_Comm& mpi_comm, 
+void MeshPartitioning::partition_cells(const MPI_Comm& mpi_comm,
                                        const LocalMeshData& mesh_data,
               std::vector<std::size_t>& cell_partition,
               std::map<std::size_t, std::vector<std::size_t> >& ghost_procs)
@@ -193,7 +187,7 @@
   std::vector<std::size_t> global_cell_indices;
   boost::multi_array<std::size_t, 2> cell_vertices;
 
-  distribute_cells(mesh.mpi_comm(), mesh_data, cell_partition, 
+  distribute_cells(mesh.mpi_comm(), mesh_data, cell_partition,
                    global_cell_indices,
                    cell_vertices);
   std::set<std::size_t> vertex_set = cell_vertex_set(cell_vertices);
@@ -203,7 +197,7 @@
   // Attach ghost cell ownership to Mesh
   std::vector<std::size_t> ghost_remote_process;
   boost::multi_array<std::size_t, 2> ghost_cell_vertices;
-  distribute_ghost_cells(mesh.mpi_comm(), mesh_data, cell_partition, 
+  distribute_ghost_cells(mesh.mpi_comm(), mesh_data, cell_partition,
                    ghost_procs, ghost_global_cell_indices,
                    ghost_remote_process,
                    ghost_cell_vertices);
@@ -211,14 +205,14 @@
 
   // Find set of ghost-only vertices for later use
   std::vector<std::size_t> ghost_only_vertex_set(ghost_vertex_set.size());
-  std::vector<std::size_t>::iterator ghost_only_end 
+  std::vector<std::size_t>::iterator ghost_only_end
     = std::set_difference(ghost_vertex_set.begin(), ghost_vertex_set.end(),
                           vertex_set.begin(), vertex_set.end(),
                           ghost_only_vertex_set.begin());
   ghost_only_vertex_set.resize(ghost_only_end - ghost_only_vertex_set.begin());
 
-  // Add ghost cells at end of regular cells 
-  global_cell_indices.insert(global_cell_indices.end(), 
+  // Add ghost cells at end of regular cells
+  global_cell_indices.insert(global_cell_indices.end(),
                              ghost_global_cell_indices.begin(),
                              ghost_global_cell_indices.end());
 
@@ -258,14 +252,14 @@
 
     // Locate processes which hold the shared vertices
     // This now includes all vertices of ghost cells
-    ghost_build_shared_vertices(mesh, ghost_cell_vertices, ghost_remote_process, 
+    ghost_build_shared_vertices(mesh, ghost_cell_vertices, ghost_remote_process,
                                 vertex_global_to_local);
   }
   else
   {
     // Use BoundaryMesh of local mesh to get possible shared vertices
-    std::vector<std::size_t> boundary_vertex_indices 
-      = boundary_vertices(mesh, vertex_indices);    
+    std::vector<std::size_t> boundary_vertex_indices
+      = boundary_vertices(mesh, vertex_indices);
     // Notify other processes to find shared vertices
     build_shared_vertices(mesh, boundary_vertex_indices, vertex_global_to_local);
   }
@@ -274,7 +268,7 @@
   mesh.data().create_array("ghost_owner", mesh_data.tdim);
   std::vector<std::size_t>& ghost_cell_owner = mesh.data().array("ghost_owner", mesh_data.tdim);
   ghost_cell_owner.resize(mesh.num_cells());
-  const std::size_t process_number = MPI::process_number(mesh.mpi_comm());  
+  const std::size_t process_number = MPI::process_number(mesh.mpi_comm());
   for(unsigned int i = 0; i < mesh.num_cells(); ++i)
   {
     if (i < num_regular_cells)
@@ -282,17 +276,17 @@
     else
       ghost_cell_owner[i] = ghost_remote_process[i - num_regular_cells];
   }
-  
+
   // Attach ghost vertex mask to Mesh
   mesh.data().create_array("ghost_mask", 0);
   std::vector<std::size_t>& ghost_vertex_mask = mesh.data().array("ghost_mask", 0);
   ghost_vertex_mask.resize(mesh.num_vertices());
   for(VertexIterator v(mesh); !v.end(); ++v)
   {
-    ghost_vertex_mask[v->index()] = 
+    ghost_vertex_mask[v->index()] =
       (std::find(ghost_only_vertex_set.begin(),
                  ghost_only_vertex_set.end(),
-                 v->global_index()) 
+                 v->global_index())
        == ghost_only_vertex_set.end()) ? 0 : 1;
   }
 
@@ -300,7 +294,7 @@
 //-----------------------------------------------------------------------------
 void MeshPartitioning::ghost_build_shared_vertices(Mesh& mesh,
      const boost::multi_array<std::size_t, 2>& ghost_cell_vertices,
-     const std::vector<std::size_t>& ghost_remote_process, 
+     const std::vector<std::size_t>& ghost_remote_process,
      const std::map<std::size_t, std::size_t>& vertex_global_to_local)
 {
 
@@ -323,16 +317,16 @@
   // to be transmitted to all possible owners.
   // FIXME: avoid a global broadcast here, to enhance scalability.
   // This can be done as follows:
-  // Send all known shared_vertices_global map entries with 
+  // Send all known shared_vertices_global map entries with
   // more than one entry to the MPI::index_owner of the global vertex
-  // which then collates the ownership and reflects 
+  // which then collates the ownership and reflects
   // the results back to the senders.
 
   std::vector<std::size_t> shared_ownership_list;
 
-  const std::size_t num_processes = MPI::num_processes(mesh.mpi_comm());  
-  const std::size_t process_number = MPI::process_number(mesh.mpi_comm());  
-  
+  const std::size_t num_processes = MPI::num_processes(mesh.mpi_comm());
+  const std::size_t process_number = MPI::process_number(mesh.mpi_comm());
+
   for(std::map<std::size_t, std::set<unsigned int> >::iterator map_it
     = shared_vertices_global.begin(); map_it != shared_vertices_global.end();
       ++map_it)
@@ -357,22 +351,22 @@
   for (unsigned int i = 0; i < num_processes; ++i)
   {
     // Ignore data from self
-    if(i == process_number) 
+    if(i == process_number)
       continue;
-    
+
     const std::vector<std::size_t>& recv_data = recv_shared_ownership[i];
     std::vector<std::size_t>::const_iterator c = recv_data.begin();
     while(c != recv_data.end())
     {
       const std::size_t global_index = *c++;
       const unsigned int n_remotes = *c++;
-      
+
       std::map<std::size_t, std::set<unsigned int> >::iterator find_it
         = shared_vertices_global.find(global_index);
       if (find_it != shared_vertices_global.end())
       {
         // Already know about this vertex, may need to add processes...
-        // Add process from which the message came, as well as 
+        // Add process from which the message came, as well as
         // those in the message
         find_it->second.insert(i);
         for (unsigned int j = 0; j < n_remotes; ++j)
@@ -401,7 +395,7 @@
     local_index = vertex_global_to_local.find(map_it->first);
     dolfin_assert(local_index != vertex_global_to_local.end());
     shared_vertices[local_index->second] = map_it->second;
-  }  
+  }
 }
 //-----------------------------------------------------------------------------
 void MeshPartitioning::distribute_ghost_cells(const MPI_Comm mpi_comm,
@@ -413,7 +407,7 @@
       boost::multi_array<std::size_t, 2>& ghost_cell_vertices)
 {
   // Similar to distribute_cells(), but for ghost cells
-  // Ghost procs map contains local indices (key) which must be sent to 
+  // Ghost procs map contains local indices (key) which must be sent to
   // remote processes (vector value)
 
   const std::size_t num_processes = MPI::num_processes(mpi_comm);
@@ -437,7 +431,7 @@
   // Build array of cell-vertex connectivity and partition vector
   // Distribute the global cell number and owning process too
   std::vector<std::vector<std::size_t> > send_cell_vertices(num_processes);
-  for (std::map<std::size_t, std::vector<std::size_t> >::const_iterator 
+  for (std::map<std::size_t, std::vector<std::size_t> >::const_iterator
          ghost = ghost_procs.begin(); ghost != ghost_procs.end(); ++ghost)
   {
     const std::vector<std::size_t>& proc_list = ghost->second;
@@ -582,7 +576,7 @@
 
   // Get geometric dimension
   const std::size_t gdim = mesh_data.gdim;
-  
+
   // Compute where (process number) the vertices we need are located
   std::vector<std::vector<std::size_t> > send_vertex_indices(num_processes);
   //  std::vector<std::vector<std::size_t> > vertex_location(num_processes);
@@ -642,7 +636,7 @@
          i < received_vertex_coordinates[p].size()/gdim; ++i)
     {
       for (std::size_t j = 0; j < gdim; ++j)
-        vertex_coordinates[v][j] 
+        vertex_coordinates[v][j]
           = received_vertex_coordinates[p][i*gdim + j];
 
       const std::size_t global_vertex_index
@@ -724,7 +718,7 @@
   for (std::size_t i = 0; i < boundary_size; ++i)
     global_vertex_list[i] = vertex_indices[boundary_vertex_map[i]];
   std::sort(global_vertex_list.begin(), global_vertex_list.end());
-  
+
   return global_vertex_list;
 }
 //-----------------------------------------------------------------------------
@@ -745,14 +739,14 @@
   // Send boundary vertex indices to all other processes
   std::vector<std::vector<std::size_t> > global_vertex_recv(num_processes);
   MPI::all_gather(mesh.mpi_comm(), boundary_vertex_indices, global_vertex_recv);
-  
+
   // Build shared vertex to sharing processes map
   for (std::size_t i = 0; i < num_processes; ++i)
   {
 
-    if (i == process_number) 
+    if (i == process_number)
       continue;
-    
+
     // Compute intersection of global indices
     std::vector<std::size_t> intersection(
                           std::min(boundary_vertex_indices.size(),
