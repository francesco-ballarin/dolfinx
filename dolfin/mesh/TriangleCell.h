// Copyright (C) 2006-2013 Anders Logg
//
// This file is part of DOLFIN.
//
// DOLFIN is free software: you can redistribute it and/or modify
// it under the terms of the GNU Lesser General Public License as published by
// the Free Software Foundation, either version 3 of the License, or
// (at your option) any later version.
//
// DOLFIN is distributed in the hope that it will be useful,
// but WITHOUT ANY WARRANTY; without even the implied warranty of
// MERCHANTABILITY or FITNESS FOR A PARTICULAR PURPOSE. See the
// GNU Lesser General Public License for more details.
//
// You should have received a copy of the GNU Lesser General Public License
// along with DOLFIN. If not, see <http://www.gnu.org/licenses/>.
//
// Modified by Kristoffer Selim, 2008.
// Modified by Jan Blechta 2013
//
// First added:  2006-06-05
// Last changed: 2016-05-05

#ifndef __TRIANGLE_CELL_H
#define __TRIANGLE_CELL_H

#include <vector>
#include <boost/multi_array.hpp>
#include "CellType.h"

namespace dolfin
{

  /// This class implements functionality for triangular meshes.

  class TriangleCell : public CellType
  {
  public:

    /// Specify cell type and facet type
    TriangleCell() : CellType(triangle, interval) {}

    /// Return topological dimension of cell
    std::size_t dim() const;

    /// Return number of entities of given topological dimension
    std::size_t num_entities(std::size_t dim) const;

    /// Return number of vertices for entity of given topological dimension
    std::size_t num_vertices(std::size_t dim) const;

    /// Return orientation of the cell
    std::size_t orientation(const Cell& cell) const;

    /// Create entities e of given topological dimension from vertices v
    void create_entities(boost::multi_array<unsigned int, 2>& e,
                         std::size_t dim,
                         const unsigned int* v) const;

    /// Compute (generalized) volume (area) of triangle
    double volume(const MeshEntity& triangle) const;

    /// Compute diameter of triangle
    double circumradius(const MeshEntity& triangle) const;

    /// Compute squared distance to given point (3D enabled)
    double squared_distance(const Cell& cell, const Point& point) const;

    /// Compute squared distance to given point. This version takes
    /// the three vertex coordinates as 3D points. This makes it
    /// possible to reuse this function for computing the (squared)
    /// distance to a tetrahedron.
    static double squared_distance(const Point& point,
                                   const Point& a,
                                   const Point& b,
                                   const Point& c);

    /// Compute component i of normal of given facet with respect to the cell
    double normal(const Cell& cell, std::size_t facet, std::size_t i) const;

    /// Compute of given facet with respect to the cell
    Point normal(const Cell& cell, std::size_t facet) const;

    /// Compute normal to given cell (viewed as embedded in 3D)
    Point cell_normal(const Cell& cell) const;

    /// Compute the area/length of given facet with respect to the cell
    double facet_area(const Cell& cell, std::size_t facet) const;

    /// Order entities locally
    void order(Cell& cell,
               const std::vector<std::int64_t>& local_to_global_vertex_indices) const;

    /// Check whether given point collides with cell
    bool collides(const Cell& cell, const Point& point) const;

    /// Check whether given entity collides with cell
    bool collides(const Cell& cell, const MeshEntity& entity) const;

<<<<<<< HEAD
=======
    /// Compute triangulation of intersection of two cells
    std::vector<double>
    triangulate_intersection(const Cell& c0, const Cell& c1) const;

    /// Compute triangulation of intersection with given entity
    std::vector<double>
    triangulate_intersection(const Cell& cell, const MeshEntity& entity) const;

>>>>>>> a612b703
    /// Return description of cell type
    std::string description(bool plural) const;

    /// Mapping of DOLFIN/UFC vertex ordering to VTK/XDMF ordering
    std::vector<std::int8_t> vtk_mapping() const
    { return {0, 1, 2}; }

  private:

    // Find local index of edge i according to ordering convention
    std::size_t find_edge(std::size_t i, const Cell& cell) const;
  };

}

#endif<|MERGE_RESOLUTION|>--- conflicted
+++ resolved
@@ -97,8 +97,6 @@
     /// Check whether given entity collides with cell
     bool collides(const Cell& cell, const MeshEntity& entity) const;
 
-<<<<<<< HEAD
-=======
     /// Compute triangulation of intersection of two cells
     std::vector<double>
     triangulate_intersection(const Cell& c0, const Cell& c1) const;
@@ -107,7 +105,6 @@
     std::vector<double>
     triangulate_intersection(const Cell& cell, const MeshEntity& entity) const;
 
->>>>>>> a612b703
     /// Return description of cell type
     std::string description(bool plural) const;
 
