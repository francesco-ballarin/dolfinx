// Copyright (C) 2007-2008 Anders Logg
//
// This file is part of DOLFIN.
//
// DOLFIN is free software: you can redistribute it and/or modify
// it under the terms of the GNU Lesser General Public License as published by
// the Free Software Foundation, either version 3 of the License, or
// (at your option) any later version.
//
// DOLFIN is distributed in the hope that it will be useful,
// but WITHOUT ANY WARRANTY; without even the implied warranty of
// MERCHANTABILITY or FITNESS FOR A PARTICULAR PURPOSE. See the
// GNU Lesser General Public License for more details.
//
// You should have received a copy of the GNU Lesser General Public License
// along with DOLFIN. If not, see <http://www.gnu.org/licenses/>.
//
// Modified by Niclas Jansson 2009.
//
// First added:  2007-04-24
// Last changed: 2011-08-31

#include <dolfin/common/Array.h>
#include <dolfin/common/RangedIndexSet.h>
#include <dolfin/log/log.h>
#include "Mesh.h"
#include "MeshData.h"
#include "MeshEntity.h"
#include "MeshEntityIterator.h"
#include "ParallelData.h"
#include "Vertex.h"
#include "MeshFunction.h"
#include "MeshValueCollection.h"
#include "SubDomain.h"

using namespace dolfin;

//-----------------------------------------------------------------------------
SubDomain::SubDomain() : _geometric_dimension(0)
{
  // Do nothing
}
//-----------------------------------------------------------------------------
SubDomain::~SubDomain()
{
  // Do nothing
}
//-----------------------------------------------------------------------------
bool SubDomain::inside(const Array<double>& x, bool on_boundary) const
{
  dolfin_error("SubDomain.cpp",
               "check whether point is inside subdomain",
               "Function inside() not implemented by user");
  return false;
}
//-----------------------------------------------------------------------------
void SubDomain::map(const Array<double>& x, Array<double>&) const
{
  dolfin_error("SubDomain.cpp",
               "map points within subdomain",
               "Function map() not implemented by user. (Required for periodic boundary conditions)");
}
//-----------------------------------------------------------------------------
void SubDomain::mark_cells(Mesh& mesh, unsigned int sub_domain) const
{
  mark(mesh, mesh.topology().dim(), sub_domain);
}
//-----------------------------------------------------------------------------
void SubDomain::mark_facets(Mesh& mesh, unsigned int sub_domain) const
{
  mark(mesh, mesh.topology().dim() - 1, sub_domain);
}
//-----------------------------------------------------------------------------
void SubDomain::mark(Mesh& mesh, unsigned int dim, unsigned int sub_domain) const
{
  mark(mesh.domains().markers(dim), sub_domain, mesh);
}
//-----------------------------------------------------------------------------
void SubDomain::mark(MeshFunction<uint>& sub_domains, uint sub_domain) const
{
  apply_markers(sub_domains, sub_domain, sub_domains.mesh());
}
//-----------------------------------------------------------------------------
void SubDomain::mark(MeshFunction<int>& sub_domains, int sub_domain) const
{
  apply_markers(sub_domains, sub_domain, sub_domains.mesh());
}
//-----------------------------------------------------------------------------
void SubDomain::mark(MeshFunction<double>& sub_domains, double sub_domain) const
{
  apply_markers(sub_domains, sub_domain, sub_domains.mesh());
}
//-----------------------------------------------------------------------------
void SubDomain::mark(MeshFunction<bool>& sub_domains, bool sub_domain) const
{
  apply_markers(sub_domains, sub_domain, sub_domains.mesh());
}
//-----------------------------------------------------------------------------
void SubDomain::mark(MeshValueCollection<uint>& sub_domains,
                     uint sub_domain,
                     const Mesh& mesh) const
{
  apply_markers(sub_domains, sub_domain, mesh);
}
//-----------------------------------------------------------------------------
void SubDomain::mark(MeshValueCollection<int>& sub_domains,
                     int sub_domain,
                     const Mesh& mesh) const
{
  apply_markers(sub_domains, sub_domain, mesh);
}
//-----------------------------------------------------------------------------
void SubDomain::mark(MeshValueCollection<double>& sub_domains,
                     double sub_domain,
                     const Mesh& mesh) const
{
  apply_markers(sub_domains, sub_domain, mesh);
}
//-----------------------------------------------------------------------------
void SubDomain::mark(MeshValueCollection<bool>& sub_domains,
                     bool sub_domain,
                     const Mesh& mesh) const
{
  apply_markers(sub_domains, sub_domain, mesh);
}
//-----------------------------------------------------------------------------
dolfin::uint SubDomain::geometric_dimension() const
{
  // Check that dim has been set
  if (_geometric_dimension == 0)
    dolfin_error("SubDomain.cpp",
                 "get geometric dimension",
                 "Dimension of subdomain has not been specified");

  return _geometric_dimension;
}
//-----------------------------------------------------------------------------
template<typename S, typename T>
void SubDomain::apply_markers(S& sub_domains,
                              T sub_domain,
                              const Mesh& mesh) const
{
  log(TRACE, "Computing sub domain markers for sub domain %d.", sub_domain);

  // Get the dimension of the entities we are marking
  const uint dim = sub_domains.dim();

  // Compute facet - cell connectivity if necessary
  const uint D = mesh.topology().dim();
  if (dim == D - 1)
  {
    mesh.init(D - 1);
    mesh.init(D - 1, D);
  }

  // Set geometric dimension (needed for SWIG interface)
  _geometric_dimension = mesh.geometry().dim();

  // Always false when not marking facets
  bool on_boundary = false;

  // Extract exterior (non shared) facets markers
  const MeshFunction<bool>& exterior = mesh.parallel_data().exterior_facet();

<<<<<<< HEAD
=======
  // Array for vertex coordinate
  Array<double> x;

  // Speed up the computation by only checking each vertex once (or twice if it
  // is on the boundary for some but not all facets).
  RangedIndexSet boundary_visited(mesh.num_vertices());
  RangedIndexSet interior_visited(mesh.num_vertices());
  std::vector<bool> boundary_inside(mesh.num_vertices());
  std::vector<bool> interior_inside(mesh.num_vertices());

>>>>>>> 5287e099
  // Compute sub domain markers
  Progress p("Computing sub domain markers", mesh.num_entities(dim));
  for (MeshEntityIterator entity(mesh, dim); !entity.end(); ++entity)
  {
    // Check if entity is on the boundary if entity is a facet
    if (dim == D - 1)
    {
      on_boundary = entity->num_entities(D) == 1 &&
        (exterior.empty() || exterior[*entity]);
    }

    // Select the visited-cache to use for this facet (or entity)
    RangedIndexSet&    is_visited = (on_boundary ? boundary_visited : interior_visited);
    std::vector<bool>& is_inside  = (on_boundary ? boundary_inside  : interior_inside);

    // Start by assuming all points are inside
    bool all_points_inside = true;

    // Check all incident vertices if dimension is > 0 (not a vertex)
    if (entity->dim() > 0)
    {
      for (VertexIterator vertex(*entity); !vertex.end(); ++vertex)
      {
<<<<<<< HEAD
        Array<double> x(_geometric_dimension, const_cast<double*>(vertex->x()));
        if (!inside(x, on_boundary))
=======
        if (is_visited.insert(vertex->index()))
        {
          x.update(_geometric_dimension, const_cast<double*>(vertex->x()));
          is_inside[vertex->index()] = inside(x, on_boundary);
        }

        if (!is_inside[vertex->index()])
>>>>>>> 5287e099
        {
          all_points_inside = false;
          break;
        }
      }
    }

    // Check midpoint (works also in the case when we have a single vertex)
    if (all_points_inside)
    {
      Array<double> x(_geometric_dimension,
                      const_cast<double*>(entity->midpoint().coordinates()));
      if (!inside(x, on_boundary))
        all_points_inside = false;
    }

    // Mark entity with all vertices inside
    if (all_points_inside)
      sub_domains.set_value(entity->index(), sub_domain, mesh);

    p++;
  }
}
//-----------------------------------------------------------------------------<|MERGE_RESOLUTION|>--- conflicted
+++ resolved
@@ -162,11 +162,6 @@
   // Extract exterior (non shared) facets markers
   const MeshFunction<bool>& exterior = mesh.parallel_data().exterior_facet();
 
-<<<<<<< HEAD
-=======
-  // Array for vertex coordinate
-  Array<double> x;
-
   // Speed up the computation by only checking each vertex once (or twice if it
   // is on the boundary for some but not all facets).
   RangedIndexSet boundary_visited(mesh.num_vertices());
@@ -174,7 +169,6 @@
   std::vector<bool> boundary_inside(mesh.num_vertices());
   std::vector<bool> interior_inside(mesh.num_vertices());
 
->>>>>>> 5287e099
   // Compute sub domain markers
   Progress p("Computing sub domain markers", mesh.num_entities(dim));
   for (MeshEntityIterator entity(mesh, dim); !entity.end(); ++entity)
@@ -198,18 +192,13 @@
     {
       for (VertexIterator vertex(*entity); !vertex.end(); ++vertex)
       {
-<<<<<<< HEAD
-        Array<double> x(_geometric_dimension, const_cast<double*>(vertex->x()));
-        if (!inside(x, on_boundary))
-=======
         if (is_visited.insert(vertex->index()))
         {
-          x.update(_geometric_dimension, const_cast<double*>(vertex->x()));
+          Array<double> x(_geometric_dimension, const_cast<double*>(vertex->x()));
           is_inside[vertex->index()] = inside(x, on_boundary);
         }
 
         if (!is_inside[vertex->index()])
->>>>>>> 5287e099
         {
           all_points_inside = false;
           break;
