// Copyright (C) 2013 Chris Richardson
//
// This file is part of DOLFIN.
//
// DOLFIN is free software: you can redistribute it and/or modify
// it under the terms of the GNU Lesser General Public License as published by
// the Free Software Foundation, either version 3 of the License, or
// (at your option) any later version.
//
// DOLFIN is distributed in the hope that it will be useful,
// but WITHOUT ANY WARRANTY; without even the implied warranty of
// MERCHANTABILITY or FITNESS FOR A PARTICULAR PURPOSE. See the
// GNU Lesser General Public License for more details.
//
// You should have received a copy of the GNU Lesser General Public License
// along with DOLFIN. If not, see <http://www.gnu.org/licenses/>.
//
//
// First Added: 2013-01-02
// Last Changed: 2013-05-12

#include <map>
#include <unordered_map>
#include <vector>
#include <boost/multi_array.hpp>
#include <dolfin/common/MPI.h>
#include <dolfin/common/Timer.h>
#include <dolfin/common/types.h>
#include <dolfin/mesh/Cell.h>
#include <dolfin/mesh/DistributedMeshTools.h>
#include <dolfin/mesh/Edge.h>
#include <dolfin/mesh/LocalMeshData.h>
#include <dolfin/mesh/Mesh.h>
#include <dolfin/mesh/MeshEntityIterator.h>
#include <dolfin/mesh/MeshPartitioning.h>
#include <dolfin/mesh/Vertex.h>

#include "ParallelRefinement.h"

using namespace dolfin;

//-----------------------------------------------------------------------------
ParallelRefinement::ParallelRefinement(const Mesh& mesh) : _mesh(mesh),
  shared_edges(DistributedMeshTools::compute_shared_entities(_mesh, 1)),
  marked_edges(mesh.num_edges(), false)
{
  // Do nothing
}
//-----------------------------------------------------------------------------
ParallelRefinement::~ParallelRefinement()
{
  // Do nothing
}
//-----------------------------------------------------------------------------
bool ParallelRefinement::is_marked(std::size_t edge_index) const
{
  dolfin_assert(edge_index < _mesh.num_edges());
  return marked_edges[edge_index];
}
//-----------------------------------------------------------------------------
void ParallelRefinement::mark(std::size_t edge_index)
{
  dolfin_assert(edge_index < _mesh.num_edges());
  marked_edges[edge_index] = true;
}
//-----------------------------------------------------------------------------
void ParallelRefinement::mark_all()
{
  marked_edges.assign(_mesh.num_edges(), true);
}
//-----------------------------------------------------------------------------
const std::map<std::size_t, std::size_t>&
ParallelRefinement::edge_to_new_vertex() const
{
  return local_edge_to_new_vertex;
}
//-----------------------------------------------------------------------------
void ParallelRefinement::mark(const MeshEntity& cell)
{
  for (EdgeIterator edge(cell); !edge.end(); ++edge)
    marked_edges[edge->index()] = true;
}
//-----------------------------------------------------------------------------
void ParallelRefinement::mark(const MeshFunction<bool>& refinement_marker)
{
  for (MeshEntityIterator cell(_mesh, refinement_marker.dim()); !cell.end();
       ++cell)
  {
    if (refinement_marker[*cell])
    {
      for (EdgeIterator edge(*cell); !edge.end(); ++edge)
        marked_edges[edge->index()] = true;
    }
  }
}
//-----------------------------------------------------------------------------
std::size_t ParallelRefinement::marked_edge_count(const MeshEntity& cell) const
{
  std::size_t n_marked = 0;
  for (EdgeIterator edge(cell); !edge.end(); ++edge)
  {
    if (marked_edges[edge->index()])
      n_marked++;
  }
  return n_marked;
}
//-----------------------------------------------------------------------------
void ParallelRefinement::update_logical_edgefunction()
{
  const std::size_t num_processes = MPI::size(_mesh.mpi_comm());

  // Create a list of edges on this process that are 'true' and copy
  // to remote sharing processes
  std::vector<std::vector<std::size_t> > values_to_send(num_processes);
<<<<<<< HEAD
   for (auto sh_edge = shared_edges.begin();
        sh_edge != shared_edges.end();
        sh_edge++)
=======
  for (auto sh_edge = shared_edges.begin(); sh_edge != shared_edges.end();
       sh_edge++)
>>>>>>> 16a039d5
  {
    const std::size_t local_index = sh_edge->first;
    if (marked_edges[local_index] == true)
    {
      for (auto proc_edge = sh_edge->second.begin();
           proc_edge != sh_edge->second.end();
           ++proc_edge)
      {
        values_to_send[proc_edge->first].push_back(proc_edge->second);
      }
    }
  }

  std::vector<std::vector<std::size_t> > received_values;
  MPI::all_to_all(_mesh.mpi_comm(), values_to_send, received_values);

  // Flatten received values and set EdgeFunction true at each index
  // received
  for (auto r = received_values.begin();
       r != received_values.end();
       ++r)
  {
    for (auto local_index = r->begin();
         local_index != r->end();
         ++local_index)
    {
      marked_edges[*local_index] = true;
    }
  }
}
//-----------------------------------------------------------------------------
void ParallelRefinement::create_new_vertices()
{
  // Take marked_edges and use to create new vertices

  const std::size_t num_processes = MPI::size(_mesh.mpi_comm());
  const std::size_t process_number = MPI::rank(_mesh.mpi_comm());

  // Tally up unshared marked edges, and shared marked edges which are
  // owned on this process.  Index them sequentially from zero.
  const std::size_t gdim = _mesh.geometry().dim();
  std::size_t n = 0;
  for (std::size_t local_i = 0 ; local_i < _mesh.num_edges(); ++local_i)
  {
    if (marked_edges[local_i] == true)
    {
      // Assume this edge is owned locally
      bool owner = true;

      // If shared, check that this is true
      if (shared_edges.count(local_i) != 0)
      {
        // check if any other sharing process has a lower rank
        for (auto proc_edge = shared_edges.find(local_i)->second.begin();
             proc_edge != shared_edges.find(local_i)->second.end();
             ++proc_edge)
        {
          if (proc_edge->first < process_number)
            owner = false;
        }
      }

      // If it is still believed to be owned on this process, add to
      // list
      if (owner)
      {
        const Point& midpoint = Edge(_mesh, local_i).midpoint();
        for (std::size_t j = 0; j < gdim; ++j)
          new_vertex_coordinates.push_back(midpoint[j]);

        local_edge_to_new_vertex[local_i] = n++;
      }
    }

  }

  // Calculate global range for new local vertices
  const std::size_t num_new_vertices = n;
  const std::size_t global_offset
    = MPI::global_offset(_mesh.mpi_comm(), num_new_vertices, true)
    + _mesh.size_global(0);

  // If they are shared, then the new global vertex index needs to be
  // sent off-process.  Add offset to map, and collect up any shared
  // new vertices that need to send the new index off-process
  std::vector<std::vector<std::size_t> > values_to_send(num_processes);
  for (auto local_edge = local_edge_to_new_vertex.begin();
       local_edge != local_edge_to_new_vertex.end();
       ++local_edge)
  {
    // Add global_offset to map, to get new global index of new
    // vertices
    local_edge->second += global_offset;

    const std::size_t local_i = local_edge->first;
    //shared, but locally owned : remote owned are not in list.
    if (shared_edges.count(local_i) != 0)
    {
      for (auto remote_process_edge = shared_edges[local_i].begin();
           remote_process_edge != shared_edges[local_i].end();
           ++remote_process_edge)
      {
        const std::size_t remote_proc_num = remote_process_edge->first;
        // send mapping from remote local edge index to new global vertex index
        values_to_send[remote_proc_num].push_back(remote_process_edge->second);
        values_to_send[remote_proc_num].push_back(local_edge->second);
      }
    }
  }

  // send new vertex indices to remote processes and receive
  std::vector<std::vector<std::size_t> > received_values(num_processes);
  MPI::all_to_all(_mesh.mpi_comm(), values_to_send, received_values);

  // Flatten and add received remote global vertex indices to map
  std::vector<std::vector<std::pair<std::size_t, std::size_t> > >::iterator p;
  for (std::size_t p = 0; p < received_values.size(); ++p)
  {
    const std::vector<std::size_t>& q = received_values[p];
    for (std::size_t i = 0; i < q.size(); i += 2)
      local_edge_to_new_vertex[q[i]] = q[i + 1];
  }

  // Now add new vertex coordinates to existing, and index using new
  // global indexing.  Reorder so that MeshPartitioning.cpp can find
  // them. After that, we are done with coordinates, and just need to
  // rebuild the topology.
  new_vertex_coordinates.insert(new_vertex_coordinates.begin(),
                                _mesh.coordinates().begin(),
                                _mesh.coordinates().end());

  std::vector<std::size_t> global_indices(_mesh.topology().global_indices(0));
  for (std::size_t i = 0; i < num_new_vertices; i++)
    global_indices.push_back(i + global_offset);

  reorder_vertices_by_global_indices(new_vertex_coordinates,
                                     _mesh.geometry().dim(), global_indices);
}
//-----------------------------------------------------------------------------
void ParallelRefinement::reorder_vertices_by_global_indices(std::vector<double>& vertex_coords,
                                 const std::size_t gdim,
                                 const std::vector<std::size_t>& global_indices)
{
  // This is needed to interface with MeshPartitioning/LocalMeshData,
  // which expects the vertices in global order.  This is inefficient,
  // and needs to be addressed in MeshPartitioning.cpp where they are
  // redistributed again.

  Timer t("Parallel Refine: reorder vertices");
  // FIXME: be more efficient with MPI

  dolfin_assert(gdim*global_indices.size() == vertex_coords.size());

  boost::multi_array_ref<double, 2> vertex_array(vertex_coords.data(),
                      boost::extents[vertex_coords.size()/gdim][gdim]);

  // Calculate size of overall global vector by finding max index value
  // anywhere
  const std::size_t global_vector_size
    = MPI::max(_mesh.mpi_comm(), *std::max_element(global_indices.begin(),
                                                   global_indices.end())) + 1;

  // Send unwanted values off process
  const std::size_t num_processes = MPI::size(_mesh.mpi_comm());
  std::vector<std::vector<std::size_t> > values_to_send0(num_processes);
  std::vector<std::vector<double> > values_to_send1(num_processes);

  // Go through local vector and append value to the appropriate list
  // to send to correct process
  for (std::size_t i = 0; i < vertex_array.shape()[0] ; ++i)
  {
    const std::size_t global_i = global_indices[i];
    const std::size_t process_i
      = MPI::index_owner(_mesh.mpi_comm(), global_i, global_vector_size);
    values_to_send0[process_i].push_back(global_i);
    values_to_send0[process_i].push_back(vertex_array[i].shape()[0]);
    values_to_send0[process_i].push_back(values_to_send1[process_i].size());
    values_to_send1[process_i].insert(values_to_send1[process_i].end(),
                                      vertex_array[i].begin(),
                                      vertex_array[i].end());
  }

  // Redistribute the values to the appropriate process - including
  // self All values are "in the air" at this point, so local vector
  // can be cleared
  std::vector<std::vector<std::size_t> > received_values0;
  std::vector<std::vector<double> > received_values1;
  MPI::all_to_all(_mesh.mpi_comm(), values_to_send0, received_values0);
  MPI::all_to_all(_mesh.mpi_comm(), values_to_send1, received_values1);

  // When receiving, just go through all received values and place
  // them in the local partition of the global vector.
  const std::pair<std::size_t, std::size_t> range
    = MPI::local_range(_mesh.mpi_comm(), global_vector_size);
  vertex_coords.resize((range.second - range.first)*gdim);
  boost::multi_array_ref<double, 2>
    new_vertex_array(vertex_coords.data(),
                     boost::extents[range.second - range.first][gdim]);
  for (std::size_t p = 0; p < received_values0.size(); ++p)
  {
    const std::vector<std::size_t>& received_global_data0 = received_values0[p];
    const std::vector<double>& received_global_data1 = received_values1[p];
    for (std::size_t j = 0; j < received_global_data0.size(); j += 3)
    {
      const std::size_t global_i = received_global_data0[j];
      const std::size_t num_vals = received_global_data0[j + 1];
      const std::size_t offset = received_global_data0[j + 2];
      dolfin_assert(global_i >= range.first && global_i < range.second);
      std::copy(received_global_data1.begin() + offset,
                received_global_data1.begin() + offset + num_vals,
                new_vertex_array[global_i - range.first].begin());
    }
  }
}
//-----------------------------------------------------------------------------
void ParallelRefinement::partition(Mesh& new_mesh, bool redistribute) const
{
  LocalMeshData mesh_data(new_mesh.mpi_comm());
  mesh_data.tdim = _mesh.topology().dim();
  const std::size_t gdim = _mesh.geometry().dim();
  mesh_data.gdim = gdim;
  mesh_data.num_vertices_per_cell = mesh_data.tdim + 1;

  // Copy data to LocalMeshData structures
  const std::size_t num_local_cells
    = new_cell_topology.size()/mesh_data.num_vertices_per_cell;
  mesh_data.num_global_cells = MPI::sum(_mesh.mpi_comm(), num_local_cells);
  mesh_data.global_cell_indices.resize(num_local_cells);
  const std::size_t idx_global_offset
    = MPI::global_offset(_mesh.mpi_comm(), num_local_cells, true);
  for (std::size_t i = 0; i < num_local_cells ; i++)
    mesh_data.global_cell_indices[i] = idx_global_offset + i;

  mesh_data.cell_vertices.resize(boost::extents[num_local_cells][mesh_data.num_vertices_per_cell]);
  std::copy(new_cell_topology.begin(), new_cell_topology.end(),
            mesh_data.cell_vertices.data());

  const std::size_t num_local_vertices = new_vertex_coordinates.size()/gdim;
  mesh_data.num_global_vertices = MPI::sum(_mesh.mpi_comm(),
                                           num_local_vertices);
  mesh_data.vertex_coordinates.resize(boost::extents[num_local_vertices][gdim]);
  std::copy(new_vertex_coordinates.begin(), new_vertex_coordinates.end(),
            mesh_data.vertex_coordinates.data());

  mesh_data.vertex_indices.resize(num_local_vertices);
  const std::size_t vertex_global_offset
    = MPI::global_offset(_mesh.mpi_comm(), num_local_vertices, true);
  for (std::size_t i = 0; i < num_local_vertices ; i++)
    mesh_data.vertex_indices[i] = vertex_global_offset + i;

  if (!redistribute)
  {
    // Set owning process rank to this process rank
    mesh_data.cell_partition.assign(mesh_data.global_cell_indices.size(),
                                    MPI::rank(_mesh.mpi_comm()));
  }

  MeshPartitioning::build_distributed_mesh(new_mesh, mesh_data);
}
//-----------------------------------------------------------------------------
void ParallelRefinement::new_cell(const Cell& cell)
{
  for (VertexIterator v(cell); !v.end(); ++v)
    new_cell_topology.push_back(v->global_index());
}
//-----------------------------------------------------------------------------
void ParallelRefinement::new_cell(const std::size_t i0, const std::size_t i1,
                                  const std::size_t i2, const std::size_t i3)
{
  new_cell_topology.push_back(i0);
  new_cell_topology.push_back(i1);
  new_cell_topology.push_back(i2);
  new_cell_topology.push_back(i3);
}
//-----------------------------------------------------------------------------
void ParallelRefinement::new_cell(const std::size_t i0, const std::size_t i1,
                                  const std::size_t i2)
{
  new_cell_topology.push_back(i0);
  new_cell_topology.push_back(i1);
  new_cell_topology.push_back(i2);
}
//-----------------------------------------------------------------------------<|MERGE_RESOLUTION|>--- conflicted
+++ resolved
@@ -112,14 +112,8 @@
   // Create a list of edges on this process that are 'true' and copy
   // to remote sharing processes
   std::vector<std::vector<std::size_t> > values_to_send(num_processes);
-<<<<<<< HEAD
-   for (auto sh_edge = shared_edges.begin();
-        sh_edge != shared_edges.end();
-        sh_edge++)
-=======
   for (auto sh_edge = shared_edges.begin(); sh_edge != shared_edges.end();
        sh_edge++)
->>>>>>> 16a039d5
   {
     const std::size_t local_index = sh_edge->first;
     if (marked_edges[local_index] == true)
