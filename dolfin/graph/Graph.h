// Copyright (C) 2007 Magnus Vikstrom.
// Licensed under the GNU LGPL Version 2.1.
//
// Modified by Garth N. Wells, 2008.
// Modified by Anders Logg, 2008.
//
// First added:  2007-02-12
// Last changed: 2008-10-27

#ifndef __GRAPH_H
#define __GRAPH_H

#include <dolfin/common/types.h>
#include <dolfin/common/Variable.h>

namespace dolfin
{
  class LogStream;
  class Mesh;

  /// A Graph consists of a set of vertices and edges.
  ///
  /// The graph is stored in Compressed Sparse Row (CSR) format. This format
  /// stores edges and vertices separately in two arrays, with the indices 
  /// into these arrays corresponding to the identifier for the vertex or 
  /// edge, respectively. The edge array stores the edge destination 
  /// vertices while the vertice array stores the offset into the edge array.
  /// E.g. the edges connected to vertex i are:
  /// edges[vertices[i]], edges[vertices[i]+1], ..., edges[vertices[i]-1].
  /// 
  /// In a graph with n vertices the vertex array will be of size n+1. The
  /// edge array will be of size m in a directed graph and size 2m in a
  /// undirected graph (an edge between vertices u and v is stored as
  /// (v,u) as well as (u,v)).
  ///
  /// Example graph:
  ///      0 -- 1
  ///      | \  |
  ///      |  \ |
  ///      2 -- 3
  ///
  /// Stored as:
  /// 
  /// edges    = [1 2 3 0 3 0 3 0 1 2]
  /// vertices = [0 3 5 7 10]
  ///
  /// Note that the last integer of vertices does not represent a vertex, but
  /// is there to support edge iteration as described above.
  ///
  /// CSR format minimizes memory usage and is suitable for large graphs
  /// that do not change.
  
  class Graph : public Variable
  {
    friend class GraphEditor;
    friend class GraphBuilder;
    
  public:
    
    /// Enum for different graph types
    enum Type { directed, undirected };
    
    /// Enum for different mesh - graph representations
    // Put this in class MeshPartitioning ?
    enum Representation { nodal, dual };
    
    /// Create empty graph
    Graph();
    
    /// Create graph of mesh 
    Graph(Mesh& mesh, Graph::Representation rep = dual);

    /// Copy constructor
    Graph(const Graph& graph);
    
    /// Create graph from given file
    Graph(std::string filename);
    
    /// Destructor
    ~Graph();
    
    /// Initialise graph data structures
    void init(uint _num_vertices, uint _num_edges);

    /// Return number of vertices
    inline uint numVertices() const { return num_vertices; }
    
    /// Return number of edges
    inline uint numEdges() const { return num_edges; }
    
    /// Return number of edges incident to vertex u
    inline uint numEdges(uint u) const { return vertices[u+1] - vertices[u]; }

    /// Check if vertex u is adjacent to vertex v
    bool adjacent(uint u, uint v);
    
    /// Return edge weights
    inline uint* edgeWeights() const { return edge_weights; }
    
    /// Return vertex weights
    inline uint* vertexWeights() const { return vertex_weights; }
    
    /// Return array of edges for all vertices
    inline uint* connectivity() const { return edges; }
    
    /// Return array of offsets for edges of all vertices
    inline uint* offsets() const { return vertices; }
    
    /// Return graph type
    inline Type type() const { return _type; }
    
    /// Partition a graph into num_part partitions
    void partition(uint num_part, uint* vtx_part);

    /// Return graph type as a string
<<<<<<< HEAD
    const std::string typestr() const;
=======
    std::string typestr() const;
>>>>>>> c2cea345
    
    /// Display graph data
    void disp();
    
    /// Clear graph data
    void clear();
    
    /// Output
    friend LogStream& operator<< (LogStream& stream, const Graph& graph);
    
  private:
    
    uint num_edges;
    uint num_vertices;
    
    uint* edges;
    uint* vertices;
    
    uint* edge_weights;
    uint* vertex_weights;
    
    Type _type;

    Representation _representation;
  };
  
}

#endif<|MERGE_RESOLUTION|>--- conflicted
+++ resolved
@@ -113,11 +113,7 @@
     void partition(uint num_part, uint* vtx_part);
 
     /// Return graph type as a string
-<<<<<<< HEAD
-    const std::string typestr() const;
-=======
-    std::string typestr() const;
->>>>>>> c2cea345
+    std::string typestr();
     
     /// Display graph data
     void disp();
