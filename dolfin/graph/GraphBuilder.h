--- conflicted
+++ resolved
@@ -54,26 +54,12 @@
     static Graph local_graph(const Mesh& mesh, std::size_t dim0,
                                                std::size_t dim1);
 
-<<<<<<< HEAD
-    /// Build distributed dual graph for mesh. 
-    /// This function calls compute_local_dual_graph,
-    /// and then compute_nonlocal_dual_graph if using MPI
-=======
     /// Build distributed dual graph (cell-cell connections) for from
     /// LocalMeshData
->>>>>>> 61081430
     static void compute_dual_graph(const LocalMeshData& mesh_data,
                                    std::vector<std::set<std::size_t> >& local_graph,
                                    std::set<std::size_t>& ghost_vertices);
 
-<<<<<<< HEAD
-    /// Build distributed dual graph for mesh. 
-    static void compute_dual_graph_orig(const LocalMeshData& mesh_data,
-                               std::vector<std::set<std::size_t> >& local_graph,
-                               std::set<std::size_t>& ghost_vertices);
-
-=======
->>>>>>> 61081430
   private:
 
     typedef boost::unordered_map<std::vector<std::size_t>, std::size_t> FacetCellMap;
@@ -83,13 +69,8 @@
                                    std::vector<std::set<std::size_t> >& local_graph,
                                    FacetCellMap& facet_cell_map);
 
-<<<<<<< HEAD
-    // Build nonlocal part of dual graph for
-    // mesh. compute_local_dual_graph should be called first.
-=======
     // Build nonlocal part of dual graph for mesh.
     // GraphBuilder::compute_local_dual_graph should be called first.
->>>>>>> 61081430
     static void compute_nonlocal_dual_graph(const LocalMeshData& mesh_data,
                                             std::vector<std::set<std::size_t> >& local_graph,
                                             FacetCellMap& facet_cell_map,
