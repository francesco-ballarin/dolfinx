// Copyright (C) 2003-2016 Anders Logg
//
// This file is part of DOLFIN.
//
// DOLFIN is free software: you can redistribute it and/or modify
// it under the terms of the GNU Lesser General Public License as published by
// the Free Software Foundation, either version 3 of the License, or
// (at your option) any later version.
//
// DOLFIN is distributed in the hope that it will be useful,
// but WITHOUT ANY WARRANTY; without even the implied warranty of
// MERCHANTABILITY or FITNESS FOR A PARTICULAR PURPOSE. See the
// GNU Lesser General Public License for more details.
//
// You should have received a copy of the GNU Lesser General Public License
// along with DOLFIN. If not, see <http://www.gnu.org/licenses/>.
//
// Modified by Ola Skavhaug, 2007, 2009.
// Modified by Garth N. Wells, 2011.
//
// First added:  2003-03-13
<<<<<<< HEAD
// Last changed: 2016-05-05
=======
// Last changed: 2016-06-10
>>>>>>> 011cb798


#include <fstream>
#include <functional>
#include <iomanip>
#include <iostream>
#include <sstream>
#include <stdexcept>
#include <string>
#include <thread>
#include <unistd.h>

#ifdef __linux__
#include <sys/types.h>
#include <unistd.h>
#endif

#include <dolfin/common/constants.h>
#include <dolfin/common/defines.h>
#include <dolfin/common/MPI.h>
#include <dolfin/io/File.h>
#include <dolfin/parameter/GlobalParameters.h>
#include "LogLevel.h"
#include "Logger.h"

using namespace dolfin;

// Function for monitoring memory usage, called by thread
#ifdef __linux__
void _monitor_memory_usage(dolfin::Logger* logger)
{
  dolfin_assert(logger);

  // Open statm
  //std::fstream

  // Get process ID and page size
  const std::size_t pid = getpid();
  const size_t page_size = getpagesize();

  // Print some info
  std::stringstream s;
  s << "Initializing memory monitor for process " << pid << ".";
  logger->log(s.str());

  // Prepare statm file
  std::stringstream filename;
  filename << "/proc/" << pid << "/statm";
  std::ifstream statm;

  // Enter loop
  while (true)
  {
    // Sleep for a while
    std::this_thread::sleep_for(std::chrono::seconds(1));

    // Read number of pages from statm
    statm.open(filename.str().c_str());
    if (!statm)
      logger->error("Unable to open statm file for process.");
    size_t num_pages;
    statm >> num_pages;
    statm.close();

    // Convert to MB and report memory usage
    const size_t num_mb = num_pages*page_size / (1024*1024);
    logger->_report_memory_usage(num_mb);
  }
}
#endif

//-----------------------------------------------------------------------------
Logger::Logger() : _active(true), _log_level(INFO), _indentation_level(0),
                   logstream(&std::cout), _maximum_memory_usage(-1),
                   _mpi_comm(MPI_COMM_WORLD)
{
  // Do nothing
}
//-----------------------------------------------------------------------------
Logger::~Logger()
{
  // Join memory monitor thread if it exists
  if (_thread_monitor_memory_usage)
    _thread_monitor_memory_usage->join();
}
//-----------------------------------------------------------------------------
void Logger::log(std::string msg, int log_level) const
{
  write(log_level, msg);
}
//-----------------------------------------------------------------------------
void Logger::log_underline(std::string msg, int log_level) const
{
  if (msg.empty())
    log(msg, log_level);

  std::stringstream s;
  s << msg;
  s << "\n";
  for (int i = 0; i < _indentation_level; i++)
    s << "  ";
  for (std::size_t i = 0; i < msg.size(); i++)
    s << "-";

  log(s.str(), log_level);
}
//-----------------------------------------------------------------------------
void Logger::warning(std::string msg) const
{
  std::string s = std::string("*** Warning: ") + msg;
  write(WARNING, s);
}
//-----------------------------------------------------------------------------
void Logger::error(std::string msg) const
{
  std::string s = std::string("*** Error: ") + msg;
  throw std::runtime_error(s);
}
//-----------------------------------------------------------------------------
void Logger::dolfin_error(std::string location,
                          std::string task,
                          std::string reason,
                          int mpi_rank) const
{

  if (mpi_rank < 0)
    mpi_rank = MPI::rank(_mpi_comm);
  std::string _mpi_rank = std::to_string(mpi_rank);

  std::stringstream s;
  s << std::endl << std::endl
    << "*** "
    << "-------------------------------------------------------------------------"
    << std::endl
    << "*** DOLFIN encountered an error. If you are not able to resolve this issue"
    << std::endl
    << "*** using the information listed below, you can ask for help at"
    << std::endl
    << "***" << std::endl
    << "***     fenics-support@googlegroups.com"
    << std::endl
    << "***" << std::endl
    << "*** Remember to include the error message listed below and, if possible,"
    << std::endl
    << "*** include a *minimal* running example to reproduce the error."
    << std::endl
    << "***" << std::endl
    << "*** "
    << "-------------------------------------------------------------------------"
    << std::endl
    << "*** " << "Error:   Unable to " << task << "." << std::endl
    << "*** " << "Reason:  " << reason << "." << std::endl
    << "*** " << "Where:   This error was encountered inside " << location << "."
    << std::endl
    << "*** " << "Process: " << _mpi_rank << std::endl
    << "*** " << std::endl
    << "*** " << "DOLFIN version: " << dolfin_version()  << std::endl
    << "*** " << "Git changeset:  " << git_commit_hash() << std::endl
    << "*** "
    << "-------------------------------------------------------------------------"
    << std::endl;

  throw std::runtime_error(s.str());
}
//-----------------------------------------------------------------------------
void Logger::deprecation(std::string feature,
                         std::string version_deprecated,
                         std::string message) const
{
  std::stringstream s;
  s << "*** "
    << "-------------------------------------------------------------------------"
    << std::endl
    << "*** Warning: " << feature << " has been deprecated in FEniCS version "
    << version_deprecated << "." << std::endl
    << "*** It will (likely) be removed in the next FEniCS release."
    << std::endl
    << "*** " << message << std::endl
    << "*** "
    << "-------------------------------------------------------------------------"
    << std::endl;

  #ifdef DOLFIN_DEPRECATION_ERROR
  error(s.str());
  #else
  write(WARNING, s.str());
  #endif
}
//-----------------------------------------------------------------------------
void Logger::begin(std::string msg, int log_level)
{
  // Write a message
  log(msg, log_level);
  _indentation_level++;
}
//-----------------------------------------------------------------------------
void Logger::end()
{
  _indentation_level--;
}
//-----------------------------------------------------------------------------
void Logger::progress(std::string title, double p) const
{
  std::stringstream line;
  line << title << " [";

  const int N = DOLFIN_TERM_WIDTH - title.size() - 12 - 2*_indentation_level;
  const int n = static_cast<int>(p*static_cast<double>(N));

  for (int i = 0; i < n; i++)
    line << '=';
  if (n < N)
    line << '>';
  for (int i = n+1; i < N; i++)
    line << ' ';

  line << std::setiosflags(std::ios::fixed);
  line << std::setprecision(1);
  line << "] " << 100.0*p << '%';

  write(PROGRESS, line.str());
}
//-----------------------------------------------------------------------------
void Logger::set_output_stream(std::ostream& ostream)
{
  logstream = &ostream;
}
//-----------------------------------------------------------------------------
void Logger::set_log_active(bool active)
{
  _active = active;
}
//-----------------------------------------------------------------------------
void Logger::set_log_level(int log_level)
{
  _log_level = log_level;
}
//-----------------------------------------------------------------------------
void Logger::set_indentation_level(std::size_t indentation_level)
{
  _indentation_level = indentation_level;
}
//-----------------------------------------------------------------------------
void Logger::register_timing(std::string task,
                             std::tuple<double, double, double> elapsed)
{
  dolfin_assert(elapsed >=
    std::make_tuple(double(0.0), double(0.0), double(0.0)));

  // Print a message
  std::stringstream line;
  line << "Elapsed wall, usr, sys time: "
       << std::get<0>(elapsed) << ", "
       << std::get<1>(elapsed) << ", "
       << std::get<2>(elapsed)
       << " ("  << task << ")";
  log(line.str(), TRACE);

  // Store values for summary
  const auto timing = std::tuple_cat(std::make_tuple(std::size_t(1)), elapsed);
  auto it = _timings.find(task);
  if (it == _timings.end())
  {
    _timings[task] = timing;
  }
  else
  {
    std::get<0>(it->second) += std::get<0>(timing);
    std::get<1>(it->second) += std::get<1>(timing);
    std::get<2>(it->second) += std::get<2>(timing);
    std::get<3>(it->second) += std::get<3>(timing);
  }
}
//-----------------------------------------------------------------------------
void Logger::list_timings(TimingClear clear, std::set<TimingType> type)
{
  // Format and reduce to rank 0
  Table timings = this->timings(clear, type);
  timings = MPI::avg(_mpi_comm, timings);
  const std::string str = timings.str(true);

  // Print just on rank 0
  if (MPI::rank(_mpi_comm) == 0)
    log(str);

  // Print maximum memory usage if available
  if (_maximum_memory_usage >= 0)
  {
    std::stringstream s;
    s << "\nMaximum memory usage: " << _maximum_memory_usage << " MB";
    log(s.str());
  }
}
//-----------------------------------------------------------------------------
void Logger::dump_timings_to_xml(std::string filename, TimingClear clear)
{
  Table t = timings(clear,
    { TimingType::wall, TimingType::user, TimingType::system });

  Table t_max = MPI::max(_mpi_comm, t);
  Table t_min = MPI::min(_mpi_comm, t);
  Table t_avg = MPI::avg(_mpi_comm, t);

  if (MPI::rank(_mpi_comm) == 0)
  {
    File f(MPI_COMM_SELF, filename);
    f << t_max;
    f << t_min;
    f << t_avg;
  }
}
//-----------------------------------------------------------------------------
std::map<TimingType, std::string> Logger::_TimingType_descr
  = { { TimingType::wall,   "wall" },
      { TimingType::user,   "usr"  },
      { TimingType::system, "sys"  } };
//-----------------------------------------------------------------------------
Table Logger::timings(TimingClear clear,
                      std::set<TimingType> type)
{
  // Generate timing table
  Table table("Summary of timings");
  for (auto& it : _timings)
  {
    const std::string task = it.first;
    const std::size_t num_timings = std::get<0>(it.second);
    const std::vector<double> times { std::get<1>(it.second),
                                      std::get<2>(it.second),
                                      std::get<3>(it.second) };
    table(task, "reps") = num_timings;
    for (const auto& t : type)
    {
      const double total_time = times[static_cast<int>(t)];
      const double average_time = total_time / static_cast<double>(num_timings);
      table(task, Logger::_TimingType_descr[t] + " avg") = average_time;
      table(task, Logger::_TimingType_descr[t] + " tot") = total_time;
    }

  }

  // Clear timings
  if (static_cast<bool>(clear))
    _timings.clear();

  return table;
}
//-----------------------------------------------------------------------------
std::tuple<std::size_t, double, double, double>
  Logger::timing(std::string task, TimingClear clear)
{
  // Find timing
  auto it = _timings.find(task);
  if (it == _timings.end())
  {
    std::stringstream line;
    line << "No timings registered for task \"" << task << "\".";
    dolfin_error("Logger.cpp",
                 "extract timing for task",
                 line.str());
  }
  // Prepare for return for the case of reset
  const auto result = it->second;

  // Clear timing
  if (static_cast<bool>(clear))
    _timings.erase(it);

  return result;
}
//-----------------------------------------------------------------------------
void Logger::monitor_memory_usage()
{
  #ifndef __linux__
  warning("Unable to initialize memory monitor; only available on GNU/Linux.");
  return;

  #else

  // Check that thread has not already been started
  if (_thread_monitor_memory_usage)
  {
    log("Memory monitor already initialize.");
    return;
  }

  // Create thread
  _thread_monitor_memory_usage.reset(new std::thread(std::bind(&_monitor_memory_usage, this)));

  #endif
}
//-----------------------------------------------------------------------------
void Logger::_report_memory_usage(size_t num_mb)
{
  std::stringstream s;
  s << "Memory usage: " << num_mb << " MB";
  log(s.str());
  _maximum_memory_usage = std::max(_maximum_memory_usage,
                                   static_cast<long int>(num_mb));
}
//-----------------------------------------------------------------------------
void Logger::__debug(std::string msg) const
{
  std::string s = std::string("DEBUG: ") + msg;
  write(DBG, s);
}
//-----------------------------------------------------------------------------
void Logger::__dolfin_assert(std::string file, unsigned long line,
                             std::string function, std::string check) const
{
  std::stringstream location;
  location << file << " (line " << line << ")";
  std::stringstream task;
  task << "complete call to function " << function << "()";
  std::stringstream reason;
  reason << "Assertion " << check << " failed";
  dolfin_error(location.str(), task.str(), reason.str());
}
//-----------------------------------------------------------------------------
void Logger::write(int log_level, std::string msg) const
{
  // Check log level
  if (!_active || log_level < _log_level)
    return;

  const std::size_t rank = MPI::rank(_mpi_comm);

  // Check if we want output on root process only
  const bool std_out_all_processes = parameters["std_out_all_processes"];
  if (rank > 0 && !std_out_all_processes && log_level < WARNING)
    return;

  // Prefix with process number if running in parallel
  if (MPI::size(_mpi_comm) > 1)
  {
    std::stringstream prefix;
    prefix << "Process " << rank << ": ";
    msg = prefix.str() + msg;
  }

  // Add indentation
  for (int i = 0; i < _indentation_level; i++)
    msg = "  " + msg;

  // Write to stream
  *logstream << msg << std::endl;
}
//----------------------------------------------------------------------------<|MERGE_RESOLUTION|>--- conflicted
+++ resolved
@@ -19,11 +19,7 @@
 // Modified by Garth N. Wells, 2011.
 //
 // First added:  2003-03-13
-<<<<<<< HEAD
-// Last changed: 2016-05-05
-=======
 // Last changed: 2016-06-10
->>>>>>> 011cb798
 
 
 #include <fstream>
