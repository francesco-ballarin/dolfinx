--- conflicted
+++ resolved
@@ -31,23 +31,6 @@
 
 # Tests to run
 tests = {
-<<<<<<< HEAD
-    #"fem":            ["Assembly", "DirichletBC", "FiniteElement", "DofMap"],
-    #"function":       ["Function", "FunctionSpace", "Expression", "Constant"],
-    #"math":           ["basic"],
-    #"mesh":           ["test", "MeshFunction", "Edge", "Face", "MeshValueCollection"],
-    #"meshconvert":    ["test"],
-    #"refinement":     ["refine"],
-    "la":             ["test", "Scalar", "Vector", "Matrix"]#,
-    #"io":             ["test", "vtk", "XMLMesh", "XMLMeshFunction", \
-    #                   "XMLMeshValueCollection", "xml_vector"],
-    #"parameter":      ["test"],
-    #"python-extras":  ["test"],
-    #"quadrature":     ["test"],
-    #"adaptivity":     ["errorcontrol", "TimeSeries"],
-    #"jit":            ["test"],
-    #"bc-indicators" : ["test"]
-=======
     "adaptivity":     ["errorcontrol", "TimeSeries"],
     "book":           ["chapter_1", "chapter_10"],
     "fem":            ["solving", "Assembler", "DirichletBC", "DofMap",
@@ -66,7 +49,6 @@
     "python-extras":  ["test"],
     "quadrature":     ["test"],
     "refinement":     ["test"],
->>>>>>> bcf40594
     }
 
 # FIXME: Graph tests disabled for now since SCOTCH is now required
